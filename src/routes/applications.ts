--- conflicted
+++ resolved
@@ -29,13 +29,9 @@
 import archiver from 'archiver';
 import moment from 'moment';
 import { Readable } from 'stream';
-<<<<<<< HEAD
 import { getSearchParams, createDacoCSVFile, encrypt } from '../utils/misc';
 import { DACO_EMAIL_DELIMITER } from '../utils/constants';
-=======
-import { getSearchParams, parseApprovedUser } from '../utils/misc';
 import JSZip from 'jszip';
->>>>>>> 526c4558
 
 export interface IRequest extends Request {
   identity: Identity;

import { Router, Request, Response, RequestHandler, NextFunction } from 'express';
import { Transporter } from 'nodemailer';
import SMTPTransport from 'nodemailer/lib/smtp-transport';
import moment from 'moment';
<<<<<<< HEAD
=======
import { Identity, UserIdentity } from '@overture-stack/ego-token-middleware';
>>>>>>> a1ef26b0
import JSZip from 'jszip';
import { isArray } from 'lodash';

import wrapAsync from '../utils/wrapAsync';
import { create, updatePartial } from '../domain/service/applications';
import {
  createCollaborator,
  deleteCollaborator,
  updateCollaborator,
} from '../domain/service/collaborators';
import {
  deleteDocument,
  getApplicationAssetsAsStream,
  uploadDocument,
  createAppHistoryTSV,
  createDacoCSVFile,
} from '../domain/service/files';
import {
  deleteApp,
  getById,
  search,
  searchCollaboratorApplications,
  getSearchParams,
} from '../domain/service/applications/search';
import { BadRequest, Forbidden } from '../utils/errors';
import logger from '../logger';
import {
  FileFormat,
  IRequest,
  PauseReason,
  UpdateApplication,
  UploadDocumentType,
} from '../domain/interface';
import { AppConfig } from '../config';
import { Storage } from '../storage';
import runAllJobs from '../jobs/runAllJobs';
<<<<<<< HEAD
import { sendEncryptedApprovedUsersEmail } from '../jobs/approvedUsersEmail';
=======
import getAppSecrets from '../secrets';
import { isUserJwt } from '../utils/permissions';

export interface IRequest extends Request {
  identity: Identity;
}
>>>>>>> a1ef26b0

const createApplicationsRouter = (
  config: AppConfig,
  authFilter: (scopes: string[]) => RequestHandler,
  storageClient: Storage,
  emailClient: Transporter<SMTPTransport.SentMessageInfo>,
) => {
  const router = Router();

  router.delete(
    '/applications/:id/assets/:type/assetId/:assetId',
    authFilter([]),
    wrapAsync(async (req: Request, res: Response) => {
      const appId = validateId(req.params.id);
      const type = validateType(req.params.type) as UploadDocumentType;
      const objectId = req.params.assetId;
      logger.info(
        `delete document [app: ${appId}, type: ${type}, assetId: ${objectId}, user Id:${
          (req as IRequest).identity.userId
        }]`,
      );
      const app = await deleteDocument(
        appId,
        type,
        objectId,
        (req as IRequest).identity,
        storageClient,
      );
      return res.status(200).send(app);
    }),
  );

  router.get(
    '/applications/:id/assets/APP_PACKAGE',
    authFilter([]),
    wrapAsync(async (req: Request, res: Response) => {
      const appId = validateId(req.params.id);
      logger.info(
        `download app package [app: ${appId}, user Id:${(req as IRequest).identity.userId}]`,
      );

      console.time('zip download');

      try {
        const assets = await getApplicationAssetsAsStream(
          appId,
          (req as IRequest).identity,
          storageClient,
        );

        const zip = new JSZip();
        assets.forEach((a) => {
          zip.file(a.name, a.stream);
        });
        const zipName = `${appId}_${moment().format('YYYYMMDD')}.zip`;
        res.set('Content-Type', 'application/zip');
        res.attachment(zipName);
        zip
          .generateNodeStream({ type: 'nodebuffer', streamFiles: true })
          .pipe(res)
          .on('error', (err) => {
            logger.info(`Error in zip stream for ${appId}: ${err}`);
            res.status(500).write(err);
          })
          .on('finish', () => {
            logger.info(`Zip completed for ${appId}, sending response.`);
            console.timeEnd('zip download');
            res.status(200).send();
          });
      } catch (error) {
        logger.error(`Error downloading zip file for ${appId}: ${error}`);
        // https://www.typescriptlang.org/docs/handbook/release-notes/typescript-4-0.html#unknown-on-catch-clause-bindings
        if (error instanceof Error) {
          return res.status(500).send(error.message);
        }
        return res.status(500).send('An unknown error occurred.');
      }
    }),
  );

  router.post(
    '/applications/:id/assets/:type/upload',
    authFilter([]),
    wrapAsync(async (req: Request, res: Response) => {
      const uploadedFile = req.files?.file;
      if (!uploadedFile) {
        throw new BadRequest('File is required');
      }
      if (isArray(uploadedFile)) {
        throw new BadRequest('Only one file');
      }
      const appId = validateId(req.params.id);
      const type = validateType(req.params.type) as UploadDocumentType;
      logger.info(
        `upload app file [app: ${appId}, type: ${type}, file: ${uploadedFile.name}, user Id:${
          (req as IRequest).identity.userId
        }]`,
      );
      const app = await uploadDocument(
        appId,
        type,
        uploadedFile,
        (req as IRequest).identity,
        storageClient,
        emailClient,
      );
      return res.status(201).send(app);
    }),
  );

  router.post(
    '/applications/',
    authFilter([]),
    wrapAsync(async (req: Request, res: Response, next: NextFunction) => {
      const identity = (req as IRequest).identity;
      try {
        const isValidUser = isUserJwt(identity);
        if (isValidUser) {
          logger.info(`creating new application [user id: ${identity.userId}]`);
          const app = await create(identity as UserIdentity);
          return res.status(201).send(app);
        } else {
          throw new Forbidden('Invalid user!');
        }
      } catch (err) {
        next(err);
      }
    }),
  );

  router.post(
    '/applications/:id/collaborators',
    authFilter([]),
    wrapAsync(async (req: Request, res: Response) => {
      const id = req.params.id;
      const validatedId = validateId(id);
      // todo validate structure
      const collaborator = req.body;
      logger.info(
        `creating new collaborator [app: ${id}, user Id:${(req as IRequest).identity.userId}]`,
      );
      const app = await createCollaborator(
        validatedId,
        collaborator,
        (req as IRequest).identity,
        emailClient,
      );
      return res.status(200).send(app);
    }),
  );

  router.put(
    '/applications/:id/collaborators/:collaboratorId',
    authFilter([]),
    wrapAsync(async (req: Request, res: Response) => {
      const id = req.params.id;
      const validatedId = validateId(id);
      const collaboratorId = req.params.collaboratorId;
      // todo validate structure
      const collaborator = req.body;
      logger.info(
        `updating collaborators [app: ${id}, collaboratorId: ${collaboratorId}, user Id:${
          (req as IRequest).identity.userId
        }]`,
      );
      const app = await updateCollaborator(validatedId, collaborator, (req as IRequest).identity);
      return res.status(200).send(app);
    }),
  );

  router.delete(
    '/applications/:id/collaborators/:collaboratorId',
    authFilter([]),
    wrapAsync(async (req: Request, res: Response) => {
      const id = req.params.id;
      const validatedId = validateId(id);
      const collaboratorId = req.params.collaboratorId;
      logger.info(
        `deleting collaborator [app: ${id}, collaboratorId: ${collaboratorId}, user Id:${
          (req as IRequest).identity.userId
        }]`,
      );
      const app = await deleteCollaborator(
        validatedId,
        collaboratorId,
        (req as IRequest).identity,
        emailClient,
      );
      return res.status(200).send(app);
    }),
  );

  router.get(
    '/applications/',
    authFilter([]),
    wrapAsync(async (req: Request, res: Response) => {
      const params = getSearchParams(req, 'state:desc');
      logger.info(
        `searching applications [query: ${JSON.stringify(params)}, user Id:${
          (req as IRequest).identity.userId
        }]`,
      );
      const app = await search(params, (req as IRequest).identity);
      return res.status(200).send(app);
    }),
  );

  router.get(
    '/export/approved-users/',
    authFilter([config.auth.reviewScope]),
    wrapAsync(async (req: Request, res: Response) => {
      logger.info(`exporting approved users for all applications`);

      const fileFormat = req.query.format;
      // other formats may be added in future but for now only handling DACO_FILE_FORMAT type, all else will return 400
      if (fileFormat === FileFormat.DACO_FILE_FORMAT) {
        // createCSV
        const csv = await createDacoCSVFile();
        const currentDate = moment().tz('America/Toronto').format('YYYY-MM-DDTHH:mm');
        res.set('Content-Type', 'text/csv');
        res.status(200).attachment(`daco-users-${currentDate}.csv`).send(csv);
      } else {
        throw new BadRequest('Unrecognized or missing file format for export');
      }
    }),
  );

  router.get(
    '/jobs/export-and-email/',
    authFilter([config.auth.reviewScope]),
    wrapAsync(async (req: Request, res: Response) => {
      try {
        logger.info('Retrieving approved users list');
        sendEncryptedApprovedUsersEmail(emailClient);
        return res.status(200).send('OK');
      } catch (err) {
        logger.error('Failed to export approved users and email them');
        logger.error(err);
        if (err instanceof Error) {
          return res.status(500).send(err.message);
        }
        res.status(500).send('An unknown error occurred.');
      }
    }),
  );

  router.get(
    '/export/application-history/',
    authFilter([config.auth.reviewScope]),
    wrapAsync(async (req: Request, res: Response) => {
      const tsv = await createAppHistoryTSV();
      const currentDate = moment().tz('America/Toronto').format(`YYYY-MM-DD`);
      res.set('Content-Type', 'text/tsv');
      res.status(200).attachment(`daco-app-history-${currentDate}.tsv`).send(tsv);
    }),
  );

  router.get(
    '/applications/:id',
    authFilter([]),
    wrapAsync(async (req: Request, res: Response) => {
      const id = req.params.id;
      const validatedId = validateId(id);
      logger.info(
        `fetching application [app: ${id}, user Id:${(req as IRequest).identity.userId}]`,
      );
      const result = await getById(validatedId, (req as IRequest).identity);
      if (!result) {
        return res.status(404).send();
      }
      return res.status(200).send(result);
    }),
  );

  router.delete(
    '/applications/:id',
    authFilter([config.auth.reviewScope]),
    wrapAsync(async (req: Request, res: Response) => {
      const id = req.params.id;
      const validatedId = validateId(id);
      logger.info(
        `deleting application [app: ${id}, user Id:${(req as IRequest).identity.userId}]`,
      );
      await deleteApp(validatedId, (req as IRequest).identity);
      return res.status(200).end();
    }),
  );

  router.patch(
    '/applications/:id',
    authFilter([]),
    wrapAsync(async (req: Request, res: Response) => {
      const id = req.params.id;
      const validatedId = validateId(id);
      const app = req.body as Partial<UpdateApplication>;
      logger.info(
        `updating application [app: ${id}, user Id:${(req as IRequest).identity.userId}]`,
      );
      const updated = await updatePartial(
        id,
        app,
        (req as IRequest).identity,
        storageClient,
        emailClient,
      );
      return res.status(200).send(updated);
    }),
  );

  // for TESTING ONLY
  config.adminPause &&
    router.patch(
      '/applications/:id/admin-pause',
      authFilter([config.auth.reviewScope]),
      wrapAsync(async (req: Request, res: Response) => {
        const id = req.params.id;
        const validatedId = validateId(id);
        const pauseReq = {
          state: 'PAUSED',
          pauseReason: (req.body.pauseReason || '') as PauseReason,
        } as Partial<UpdateApplication>;
        logger.info(
          `updating application [app: ${id}, user Id:${(req as IRequest).identity.userId}]`,
        );

        const updated = await updatePartial(
          id,
          pauseReq,
          (req as IRequest).identity,
          storageClient,
          emailClient,
        );
        return res.status(200).send(updated);
      }),
    );

  router.get(
    '/collaborators/applications',
    authFilter([]),
    wrapAsync(async (req: Request, res: Response, next: NextFunction) => {
      const user = (req as IRequest).identity;
      try {
        const isValidUser = isUserJwt(user);
        if (isValidUser) {
          const applications = await searchCollaboratorApplications(user as UserIdentity);
          return res.status(200).send(applications);
        } else {
          throw new Forbidden('Invalid user!');
        }
      } catch (err) {
        next(err);
      }
    }),
  );

  router.get(
    '/jobs/batch-transitions/',
    authFilter([config.auth.dacoSystemScope]),
    wrapAsync(async (req: Request, res: Response) => {
      // TODO: add new system role check here to reject user jwts with system permission
      // respond immediately so cron job doesn't time out
      res.status(200).send('Starting all batch jobs...');

      // initiate jobs, they can run after response
      const user = (req as IRequest).identity;
      return runAllJobs(emailClient, user);
    }),
  );

  return router;
};

function validateId(id: string) {
  if (!id) {
    throw new BadRequest('id is required');
  }
  if (!id.startsWith('DACO-')) {
    throw new BadRequest('Invalid id');
  }
  return id;
}

function validateType(type: string) {
  if (
    !['ETHICS', 'SIGNED_APP', 'APPROVED_PDF', 'ethics', 'signed_app', 'approved_pdf'].includes(type)
  ) {
    throw new BadRequest(
      'unknown document type, should be one of ETHICS, SIGNED_APP or APPROVED_PDF',
    );
  }
  return type.toUpperCase();
}

export default createApplicationsRouter;<|MERGE_RESOLUTION|>--- conflicted
+++ resolved
@@ -2,10 +2,7 @@
 import { Transporter } from 'nodemailer';
 import SMTPTransport from 'nodemailer/lib/smtp-transport';
 import moment from 'moment';
-<<<<<<< HEAD
-=======
 import { Identity, UserIdentity } from '@overture-stack/ego-token-middleware';
->>>>>>> a1ef26b0
 import JSZip from 'jszip';
 import { isArray } from 'lodash';
 
@@ -42,16 +39,9 @@
 import { AppConfig } from '../config';
 import { Storage } from '../storage';
 import runAllJobs from '../jobs/runAllJobs';
-<<<<<<< HEAD
 import { sendEncryptedApprovedUsersEmail } from '../jobs/approvedUsersEmail';
-=======
 import getAppSecrets from '../secrets';
 import { isUserJwt } from '../utils/permissions';
-
-export interface IRequest extends Request {
-  identity: Identity;
-}
->>>>>>> a1ef26b0
 
 const createApplicationsRouter = (
   config: AppConfig,

export type State =
  | 'DRAFT'
  | 'SIGN AND SUBMIT'
  | 'REVIEW'
  | 'REVISIONS REQUESTED'
  | 'APPROVED'
  | 'REJECTED'
  | 'CLOSED'
  | 'EXPIRED'
  | 'PAUSED';

export type SectionStatus =
  | 'PRISTINE'
  | 'COMPLETE'
  | 'INCOMPLETE'
  | 'REVISIONS REQUESTED'
  | 'LOCKED'
  | 'DISABLED'
  | 'REVISIONS REQUESTED DISABLED'
  | 'REVISIONS MADE'
  | 'AMMENDABLE';

export type UploadDocumentType = 'ETHICS' | 'SIGNED_APP' | 'APPROVED_PDF';

export enum PauseReason {
  PENDING_ATTESTATION = 'PENDING ATTESTATION',
  ADMIN_PAUSE = 'ADMIN PAUSE',
}

export interface Meta {
  updated?: boolean;
  status: SectionStatus;
  errorsList: SectionError[];
  lastUpdatedAtUtc?: Date;
}

export interface RevisionRequest {
  details: string;
  requested: boolean;
}

export interface AgreementItem {
  name: string;
  accepted: boolean;
}

export interface PersonalInfo {
  title: string;
  firstName: string;
  middleName: string;
  lastName: string;
  displayName: string;
  suffix: string;
  primaryAffiliation: string;
  institutionEmail: string;
  googleEmail: string;
  website: string;
  positionTitle: string;
}

export interface Address {
  country: string;
  building: string;
  streetAddress: string;
  cityAndProvince: string;
  postalCode: string;
}

export interface Collaborator {
  meta: Meta;
  id?: string;
  info: PersonalInfo;
  type: 'student' | 'personnel';
}

export type CollaboratorDto = {
  info: Partial<PersonalInfo>;
  type: 'student' | 'personnel';
};

export enum DacoRole {
  SUBMITTER = 'SUBMITTER',
  ADMIN = 'ADMIN',
  SYSTEM = 'SYSTEM',
}

export type UpdateAuthor = {
  id: string;
  role: DacoRole;
};

export enum AppType {
  NEW = 'NEW',
  RENEWAL = 'RENEWAL',
}

// to differentiate update events from app State
export enum UpdateEvent {
  CREATED = 'CREATED',
  SUBMITTED = 'SUBMITTED',
  PAUSED = 'PAUSED',
  REVISIONS_REQUESTED = 'REVISIONS REQUESTED',
  ATTESTED = 'ATTESTED',
  APPROVED = 'APPROVED',
  EXPIRED = 'EXPIRED',
  REJECTED = 'REJECTED',
  CLOSED = 'CLOSED',
}

interface ApplicationInfo {
  appType: AppType;
  institution: string;
  country: string;
  applicant: string;
  projectTitle: string;
  ethicsLetterRequired: boolean | null;
}

export interface ApplicationUpdate {
  author: UpdateAuthor;
  eventType: UpdateEvent;
  date: Date;
  daysElapsed: number;
  applicationInfo: ApplicationInfo;
}

export interface UserViewApplicationUpdate {
  author: Partial<UpdateAuthor>;
  eventType: UpdateEvent;
  date: Date;
  applicationInfo: Partial<ApplicationInfo>;
}

export interface SearchResult {
  pagingInfo: {
    totalCount: number;
    pagesCount: number;
    index: number;
  };
  items: ApplicationSummary[];
  stats:
    | undefined
    | {
        countByState: {
          [k in State]: number;
        };
      };
}

export interface ApplicationSummary {
  appId: string;
  state: State;
  submitterId: string;
  submittedAtUtc: Date;
  approvedAtUtc: Date;
  expiresAtUtc: Date;
  lastUpdatedAtUtc: Date;
  createdAtUtc: Date;
  closedAtUtc: Date;
  closedBy: string;
  ethics: {
    declaredAsRequired: boolean | undefined;
  };
  applicant: {
    info: PersonalInfo;
    address: Address;
  };
  collaborators?: PersonalInfo[];
  revisionsRequested: boolean;
  currentApprovedAppDoc: boolean;
  isRenewal: boolean;
  attestationByUtc?: Date;
  attestedAtUtc?: Date | null;
  isAttestable: boolean;
<<<<<<< HEAD
  ableToRenew: boolean;
=======
  lastPausedAtUtc?: Date;
>>>>>>> e47f7142
}

export type ApplicationDto = Omit<Application, 'searchField'>;

export type SectionError = {
  field: string;
  message: string;
  code?: string;
};

type ApprovedAppDocument = {
  approvedAppDocObjId: string;
  uploadedAtUtc?: Date;
  approvedAppDocName: string;
  isCurrent: boolean;
  approvedAtUtc: Date;
};

export interface Sections {
  applicant: {
    meta: Meta;
    info: PersonalInfo;
    address: Address;
  };
  representative: {
    meta: Meta;
    info: PersonalInfo;
    addressSameAsApplicant: boolean;
    address: Address | undefined;
  };
  collaborators: {
    meta: Meta;
    list: Collaborator[];
  };
  projectInfo: {
    meta: Meta;
    title: string;
    website: string;
    background: string;
    aims: string;
    summary: string;
    methodology: string;
    publicationsURLs: string[];
  };
  ethicsLetter: {
    meta: Meta;
    declaredAsRequired: boolean | null;
    approvalLetterDocs: {
      objectId: string;
      uploadedAtUtc: Date;
      name: string;
    }[];
  };
  dataAccessAgreement: {
    meta: Meta;
    agreements: AgreementItem[];
  };
  appendices: {
    meta: Meta;
    agreements: AgreementItem[];
  };
  signature: {
    meta: Meta;
    signedAppDocObjId: string;
    uploadedAtUtc?: Date;
    signedDocName: string;
  };
}

export interface Application {
  appId: string;
  appNumber: number;
  state: State;
  submitterId: string;
  submitterEmail: string;
  submittedAtUtc: Date;
  approvedAtUtc: Date;
  expiresAtUtc: Date;
  closedAtUtc: Date;
  closedBy: string;
  denialReason: string;
  lastUpdatedAtUtc?: Date;
  createdAtUtc?: Date;
  searchValues: string[];
  isRenewal: boolean;
  ableToRenew: boolean;
  // calculated flag to indicate that revisions are being requested if any of the revisionRequest sections is true
  // and this flag will be reset before each review since we do reset the revision request portion.
  revisionsRequested: boolean;
  revisionRequest: {
    applicant: RevisionRequest;
    representative: RevisionRequest;
    projectInfo: RevisionRequest;
    collaborators: RevisionRequest;
    signature: RevisionRequest;
    ethicsLetter: RevisionRequest;
    general: RevisionRequest;
  };
  sections: Sections;
  updates: ApplicationUpdate[] | UserViewApplicationUpdate[];
  approvedAppDocs: ApprovedAppDocument[];
  attestationByUtc?: Date; // calculated from approvedAtUtc
  attestedAtUtc?: Date | null;
  isAttestable: boolean;
  pauseReason?: PauseReason | null;
  lastPausedAtUtc?: Date;
}

export type AppSections = keyof Application['sections'];
export type RevisionSections =
  | keyof Pick<
      Record<AppSections, RevisionRequest>,
      | 'signature'
      | 'projectInfo'
      | 'applicant'
      | 'representative'
      | 'collaborators'
      | 'ethicsLetter'
    >
  | 'general';
export type RevisionRequestUpdate = Partial<Record<RevisionSections, RevisionRequest>>;
export interface UpdateApplication {
  state?: State;
  expiresAtUtc?: Date;
  denialReason?: string;
  revisionRequest?: RevisionRequestUpdate;
  pauseReason?: PauseReason;
  isAttesting?: boolean;
  sections: {
    applicant?: {
      info?: Partial<PersonalInfo>;
      address?: Partial<Address>;
    };
    representative?: {
      info?: Partial<PersonalInfo>;
      addressSameAsApplicant?: boolean;
      address?: Partial<Address>;
    };
    collaborators?: {
      list: Collaborator[];
    };
    projectInfo?: {
      title?: string;
      website?: string;
      background?: string;
      aims?: string;
      methodology?: string;
      summary?: string;
      publicationsURLs?: string[];
    };
    ethicsLetter?: {
      declaredAsRequired?: boolean | null;
      approvalLetterDocs?: {
        name: string;
        objectId: string;
        uploadedAtUtc: Date;
      }[];
    };
    dataAccessAgreement?: {
      agreements: AgreementItem[];
    };
    appendices?: {
      agreements: AgreementItem[];
    };
    signature?: {
      signedAppDocObjId: string;
    };
  };
}

export enum FileFormat {
  DACO_FILE_FORMAT = 'daco-file-format',
}

export type ColumnHeader = {
  accessor?: string;
  name: string;
  format?: (value: any) => any;
};

export const TERMS_AGREEMENT_NAME = 'introduction_agree_to_terms';
export const IT_AGREEMENT_SOFTWARE_UPDATES = 'it_agreement_software_updates';
export const IT_AGREEMENT_PROTECT_DATA = 'it_agreement_protect_data';
export const IT_AGREEMENT_MONITOR_ACCESS = 'it_agreement_monitor_access';
export const IT_AGREEMENT_DESTROY_COPIES = 'it_agreement_destroy_copies';
export const IT_AGREEMENT_ONBOARD_TRAINING = 'it_agreement_onboard_training';
export const IT_AGREEMENT_PROVIDE_INSTITUTIONAL_POLICIES =
  'it_agreement_provide_institutional_policies';
export const IT_AGREEMENT_CONTACT_DACO_FRAUD = 'it_agreement_contact_daco_fraud';
export const IT_AGREEMENT_CLOUD_USAGE_RISK = 'it_agreement_cloud_usage_risk';
export const IT_AGREEMENT_READ_CLOUD_APPENDIX = 'it_agreement_read_cloud_appendix';

export const APPENDIX_ICGC_GOALS_POLICIES = 'appendix_icgc_goals_policies';
export const APPENDIX_DATA_ACCESS_POLICY = 'appendix_data_access_policy';
export const APPENDIX_IP_POLICY = 'appendix_ip_policy';

export const DAA_CORRECT_APPLICATION_CONTENT = 'daa_correct_application_content';
export const DAA_AGREE_TO_TERMS = 'daa_agree_to_terms';<|MERGE_RESOLUTION|>--- conflicted
+++ resolved
@@ -172,11 +172,8 @@
   attestationByUtc?: Date;
   attestedAtUtc?: Date | null;
   isAttestable: boolean;
-<<<<<<< HEAD
   ableToRenew: boolean;
-=======
   lastPausedAtUtc?: Date;
->>>>>>> e47f7142
 }
 
 export type ApplicationDto = Omit<Application, 'searchField'>;

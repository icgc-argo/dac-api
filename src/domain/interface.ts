import { Request } from 'express';

import { Identity } from '@overture-stack/ego-token-middleware';

export type State =
  | 'DRAFT'
  | 'SIGN AND SUBMIT'
  | 'REVIEW'
  | 'REVISIONS REQUESTED'
  | 'APPROVED'
  | 'REJECTED'
  | 'CLOSED'
  | 'EXPIRED'
  | 'PAUSED';

export type SectionStatus =
  | 'PRISTINE'
  | 'COMPLETE'
  | 'INCOMPLETE'
  | 'REVISIONS REQUESTED'
  | 'LOCKED'
  | 'DISABLED'
  | 'REVISIONS REQUESTED DISABLED'
  | 'REVISIONS MADE'
  | 'AMMENDABLE';

export type UploadDocumentType = 'ETHICS' | 'SIGNED_APP' | 'APPROVED_PDF';

export enum PauseReason {
  PENDING_ATTESTATION = 'PENDING ATTESTATION',
  ADMIN_PAUSE = 'ADMIN PAUSE',
}

export interface Meta {
  updated?: boolean;
  status: SectionStatus;
  errorsList: SectionError[];
  lastUpdatedAtUtc?: Date;
}

export interface RevisionRequest {
  details: string;
  requested: boolean;
}

export interface AgreementItem {
  name: string;
  accepted: boolean;
}

export interface PersonalInfo {
  title: string;
  firstName: string;
  middleName: string;
  lastName: string;
  displayName: string;
  suffix: string;
  primaryAffiliation: string;
  institutionEmail: string;
  googleEmail: string;
  website: string;
  positionTitle: string;
}

export interface Address {
  country: string;
  building: string;
  streetAddress: string;
  cityAndProvince: string;
  postalCode: string;
}

export interface Collaborator {
  meta: Meta;
  id?: string;
  info: PersonalInfo;
  type: 'student' | 'personnel';
}

export type CollaboratorDto = {
  info: Partial<PersonalInfo>;
  type: 'student' | 'personnel';
};

export enum DacoRole {
  SUBMITTER = 'SUBMITTER',
  ADMIN = 'ADMIN',
  SYSTEM = 'SYSTEM',
}

export type UpdateAuthor = {
  id: string;
  role: DacoRole;
};

export enum AppType {
  NEW = 'NEW',
  RENEWAL = 'RENEWAL',
}

// to differentiate update events from app State
export enum UpdateEvent {
  CREATED = 'CREATED',
  SUBMITTED = 'SUBMITTED',
  PAUSED = 'PAUSED',
  REVISIONS_REQUESTED = 'REVISIONS REQUESTED',
  ATTESTED = 'ATTESTED',
  APPROVED = 'APPROVED',
  EXPIRED = 'EXPIRED',
  REJECTED = 'REJECTED',
  CLOSED = 'CLOSED',
}

interface ApplicationInfo {
  appType: AppType;
  institution: string;
  country: string;
  applicant: string;
  projectTitle: string;
  ethicsLetterRequired: boolean | null;
}

export interface ApplicationUpdate {
  author: UpdateAuthor;
  eventType: UpdateEvent;
  date: Date;
  daysElapsed: number;
  applicationInfo: ApplicationInfo;
}

export interface UserViewApplicationUpdate {
  author: Partial<UpdateAuthor>;
  eventType: UpdateEvent;
  date: Date;
  applicationInfo: Partial<ApplicationInfo>;
}

export interface SearchResult {
  pagingInfo: {
    totalCount: number;
    pagesCount: number;
    index: number;
  };
  items: ApplicationSummary[];
  stats:
    | undefined
    | {
        countByState: {
          [k in State]: number;
        };
      };
}

export interface ApplicationSummary {
  appId: string;
  state: State;
  submitterId: string;
  submittedAtUtc: Date;
  approvedAtUtc: Date;
  expiresAtUtc: Date;
  lastUpdatedAtUtc: Date;
  createdAtUtc: Date;
  closedAtUtc: Date;
  closedBy: string;
  ethics: {
    declaredAsRequired: boolean | undefined;
  };
  applicant: {
    info: PersonalInfo;
    address: Address;
  };
  collaborators?: PersonalInfo[];
  revisionsRequested: boolean;
  currentApprovedAppDoc: boolean;
  isRenewal: boolean;
  attestationByUtc?: Date;
  attestedAtUtc?: Date | null;
  isAttestable: boolean;
  ableToRenew: boolean;
  lastPausedAtUtc?: Date;
}

export type ApplicationDto = Omit<Application, 'searchField'>;

export type SectionError = {
  field: string;
  message: string;
  code?: string;
};

type ApprovedAppDocument = {
  approvedAppDocObjId: string;
  uploadedAtUtc?: Date;
  approvedAppDocName: string;
  isCurrent: boolean;
  approvedAtUtc: Date;
};

export interface Sections {
  applicant: {
    meta: Meta;
    info: PersonalInfo;
    address: Address;
  };
  representative: {
    meta: Meta;
    info: PersonalInfo;
    addressSameAsApplicant: boolean;
    address: Address | undefined;
  };
  collaborators: {
    meta: Meta;
    list: Collaborator[];
  };
  projectInfo: {
    meta: Meta;
    title: string;
    website: string;
    background: string;
    aims: string;
    summary: string;
    methodology: string;
    publicationsURLs: string[];
  };
  ethicsLetter: {
    meta: Meta;
    declaredAsRequired: boolean | null;
    approvalLetterDocs: {
      objectId: string;
      uploadedAtUtc: Date;
      name: string;
    }[];
  };
  dataAccessAgreement: {
    meta: Meta;
    agreements: AgreementItem[];
  };
  appendices: {
    meta: Meta;
    agreements: AgreementItem[];
  };
  signature: {
    meta: Meta;
    signedAppDocObjId: string;
    uploadedAtUtc?: Date;
    signedDocName: string;
  };
}

export interface Application {
  appId: string;
  appNumber: number;
  state: State;
  submitterId: string;
  submitterEmail: string;
  submittedAtUtc: Date;
  approvedAtUtc: Date;
  expiresAtUtc: Date;
  closedAtUtc: Date;
  closedBy: string;
  denialReason: string;
  lastUpdatedAtUtc?: Date;
  createdAtUtc?: Date;
  searchValues: string[];
  isRenewal: boolean;
  ableToRenew: boolean;
  // calculated flag to indicate that revisions are being requested if any of the revisionRequest sections is true
  // and this flag will be reset before each review since we do reset the revision request portion.
  revisionsRequested: boolean;
  revisionRequest: {
    applicant: RevisionRequest;
    representative: RevisionRequest;
    projectInfo: RevisionRequest;
    collaborators: RevisionRequest;
    signature: RevisionRequest;
    ethicsLetter: RevisionRequest;
    general: RevisionRequest;
  };
  sections: Sections;
  updates: ApplicationUpdate[] | UserViewApplicationUpdate[];
  approvedAppDocs: ApprovedAppDocument[];
  attestationByUtc?: Date; // calculated from approvedAtUtc
  attestedAtUtc?: Date | null;
  isAttestable: boolean;
  pauseReason?: PauseReason | null;
  lastPausedAtUtc?: Date;
  emailNotifications?: NotificationSentFlags;
}

export type AppSections = keyof Application['sections'];
export type RevisionSections =
  | keyof Pick<
      Record<AppSections, RevisionRequest>,
      | 'signature'
      | 'projectInfo'
      | 'applicant'
      | 'representative'
      | 'collaborators'
      | 'ethicsLetter'
    >
  | 'general';
export type RevisionRequestUpdate = Partial<Record<RevisionSections, RevisionRequest>>;

export interface NotificationSentFlags {
  attestationRequiredNotificationSent?: Date;
  applicationPausedNotificationSent?: Date;
  firstExpiryNotificationSent?: Date;
  secondExpiryNotificationSent?: Date;
  applicationExpiredNotificationSent?: Date;
  applicationClosedNotificationSent?: Date;
}

export interface UpdateApplication {
  state?: State;
  expiresAtUtc?: Date;
  denialReason?: string;
  revisionRequest?: RevisionRequestUpdate;
  pauseReason?: PauseReason;
  isAttesting?: boolean;
  isRenewal?: boolean;
  sections: {
    applicant?: {
      info?: Partial<PersonalInfo>;
      address?: Partial<Address>;
    };
    representative?: {
      info?: Partial<PersonalInfo>;
      addressSameAsApplicant?: boolean;
      address?: Partial<Address>;
    };
    collaborators?: {
      list: Collaborator[];
    };
    projectInfo?: {
      title?: string;
      website?: string;
      background?: string;
      aims?: string;
      methodology?: string;
      summary?: string;
      publicationsURLs?: string[];
    };
    ethicsLetter?: {
      declaredAsRequired?: boolean | null;
      approvalLetterDocs?: {
        name: string;
        objectId: string;
        uploadedAtUtc: Date;
      }[];
    };
    dataAccessAgreement?: {
      agreements: AgreementItem[];
    };
    appendices?: {
      agreements: AgreementItem[];
    };
    signature?: {
      signedAppDocObjId: string;
    };
  };
}

export interface SubmitterInfo {
  userId: string;
  email: string;
}

export enum FileFormat {
  DACO_FILE_FORMAT = 'daco-file-format',
}

export type ColumnHeader = {
  accessor?: string;
  name: string;
  format?: (value: any) => any;
};

<<<<<<< HEAD
// agreements constants
=======
export interface IRequest extends Request {
  identity: Identity;
}

export interface UserDataFromApprovedApplicationsResult {
  applicant: Sections['applicant'];
  collaborators: Sections['collaborators'];
  lastUpdatedAtUtc?: Date;
  appId: string;
}

export interface ApprovedUserRowData {
  userName: string;
  openId: string;
  email: string;
  affiliation: string;
  changed: string;
}

export const TERMS_AGREEMENT_NAME = 'introduction_agree_to_terms';
>>>>>>> d6269bea
export const IT_AGREEMENT_SOFTWARE_UPDATES = 'it_agreement_software_updates';
export const IT_AGREEMENT_PROTECT_DATA = 'it_agreement_protect_data';
export const IT_AGREEMENT_MONITOR_ACCESS = 'it_agreement_monitor_access';
export const IT_AGREEMENT_DESTROY_COPIES = 'it_agreement_destroy_copies';
export const IT_AGREEMENT_ONBOARD_TRAINING = 'it_agreement_onboard_training';
export const IT_AGREEMENT_PROVIDE_INSTITUTIONAL_POLICIES =
  'it_agreement_provide_institutional_policies';
export const IT_AGREEMENT_CONTACT_DACO_FRAUD = 'it_agreement_contact_daco_fraud';
export const IT_AGREEMENT_CLOUD_USAGE_RISK = 'it_agreement_cloud_usage_risk';
export const IT_AGREEMENT_READ_CLOUD_APPENDIX = 'it_agreement_read_cloud_appendix';

export const APPENDIX_ICGC_GOALS_POLICIES = 'appendix_icgc_goals_policies';
export const APPENDIX_DATA_ACCESS_POLICY = 'appendix_data_access_policy';
export const APPENDIX_IP_POLICY = 'appendix_ip_policy';

export const DAA_CORRECT_APPLICATION_CONTENT = 'daa_correct_application_content';
export const DAA_AGREE_TO_TERMS = 'daa_agree_to_terms';<|MERGE_RESOLUTION|>--- conflicted
+++ resolved
@@ -375,9 +375,6 @@
   format?: (value: any) => any;
 };
 
-<<<<<<< HEAD
-// agreements constants
-=======
 export interface IRequest extends Request {
   identity: Identity;
 }
@@ -397,8 +394,7 @@
   changed: string;
 }
 
-export const TERMS_AGREEMENT_NAME = 'introduction_agree_to_terms';
->>>>>>> d6269bea
+// agreements constants
 export const IT_AGREEMENT_SOFTWARE_UPDATES = 'it_agreement_software_updates';
 export const IT_AGREEMENT_PROTECT_DATA = 'it_agreement_protect_data';
 export const IT_AGREEMENT_MONITOR_ACCESS = 'it_agreement_monitor_access';

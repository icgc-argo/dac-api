import { Identity } from '@overture-stack/ego-token-middleware';
import { FilterQuery } from 'mongoose';
import { NotFound } from '../utils/errors';
import { AppConfig, getAppConfig } from '../config';
import { ApplicationDocument, ApplicationModel } from './model';
import 'moment-timezone';
<<<<<<< HEAD
import moment from 'moment';
import _ from 'lodash';
=======
import moment, { unitOfTime } from 'moment';
import { chunk, difference, isEmpty } from 'lodash';
>>>>>>> 30facae4
import { Attachment } from 'nodemailer/lib/mailer';
import { UploadedFile } from 'express-fileupload';
import nodemail from 'nodemailer';
import SMTPTransport from 'nodemailer/lib/smtp-transport';

import {
  ApplicationStateManager,
  getSearchFieldValues,
  newApplication,
  wasInRevisionRequestState,
} from './state';
import {
  Application,
  ApplicationSummary,
  ApplicationUpdate,
  Collaborator,
  ColumnHeader,
  SearchResult,
  State,
  UpdateApplication,
  UploadDocumentType,
} from './interface';
import { Storage } from '../storage';
import logger from '../logger';
import renderReviewEmail from '../emails/review-new';
import renderReviewRevisedEmail from '../emails/review-revised';
import renderEthicsLetterEmail from '../emails/ethics-letter';
import renderCollaboratorAdded from '../emails/collaborator-added';

import renderSubmittedEmail from '../emails/submitted';
import renderRevisionsEmail from '../emails/revisions-requested';
import renderApprovedEmail from '../emails/application-approved';
import renderCollaboratorNotificationEmail from '../emails/collaborator-notification';
import renderCollaboratorRemovedEmail from '../emails/collaborator-removed';
import renderApplicationClosedEmail from '../emails/closed-approved';
import renderRejectedEmail from '../emails/rejected';
import renderAccessExpiringEmail from '../emails/access-expiring';
import renderAccessHasExpiredEmail from '../emails/access-has-expired';
import renderAttestationRequiredEmail from '../emails/attestation-required';
import renderApplicationPausedEmail from '../emails/application-paused';
import renderAttestationReceivedEmail from '../emails/attestation-received';

import { c, getUpdateAuthor } from '../utils/misc';
import { getAttestationByDate, isAttestable, sortByDate } from '../utils/calculations';

export async function deleteDocument(
  appId: string,
  type: UploadDocumentType,
  objectId: string,
  identity: Identity,
  storageClient: Storage,
) {
  const config = await getAppConfig();
  const isAdminOrReviewerResult = await hasReviewScope(identity);
  const appDoc = await findApplication(appId, identity);
  const appDocObj = appDoc.toObject() as Application;
  const stateManager = new ApplicationStateManager(appDocObj, config);
  const result = stateManager.deleteDocument(
    objectId,
    type,
    identity.userId,
    isAdminOrReviewerResult,
  );
  await ApplicationModel.updateOne({ appId: result.appId }, result);
  await storageClient.delete(objectId);
  const updated = await findApplication(c(result.appId), identity);
  const viewAbleApplication = new ApplicationStateManager(
    updated.toObject(),
    config,
  ).prepareApplicationForUser(false);
  return viewAbleApplication;
}

export async function uploadDocument(
  appId: string,
  type: UploadDocumentType,
  file: UploadedFile,
  identity: Identity,
  storageClient: Storage,
  emailClient: nodemail.Transporter<SMTPTransport.SentMessageInfo>,
) {
  const config = await getAppConfig();
  const isAdminOrReviewerResult = await hasReviewScope(identity);
  const appDoc = await findApplication(appId, identity);
  const appDocObj = appDoc.toObject() as Application;

  let existingId: string | undefined = undefined;
  if (type == 'SIGNED_APP') {
    existingId = appDocObj.sections.signature.signedAppDocObjId;
  }

  if (type === 'APPROVED_PDF') {
    const currentDoc = appDocObj.approvedAppDocs.find((doc) => doc.isCurrent);
    // if the approvedAtUtc of the doc that is marked isCurrent matches the app-level approvedAtUtc,
    // the assumption is that this uploaded doc should replace the current approved doc
    existingId =
      currentDoc && currentDoc.approvedAtUtc === appDocObj.approvedAtUtc
        ? currentDoc.approvedAppDocObjId
        : undefined;
  }

  const id = await storageClient.upload(file, existingId);
  const stateManager = new ApplicationStateManager(appDocObj, config);
  const result = stateManager.addDocument(
    id,
    file.name,
    type,
    identity.userId,
    isAdminOrReviewerResult,
  );
  await ApplicationModel.updateOne({ appId: result.appId }, result);
  const updated = await findApplication(c(result.appId), identity);

  if (updated.state == 'APPROVED') {
    if (type == 'ETHICS') {
      sendEthicsLetterSubmitted(updated, config, emailClient);
    }
  }

  const viewAbleApplication = new ApplicationStateManager(
    updated.toObject(),
    config,
  ).prepareApplicationForUser(false);
  return viewAbleApplication;
}

export async function getApplicationAssetsAsStream(
  appId: string,
  identity: Identity,
  storageClient: Storage,
) {
  const appDoc = await findApplication(appId, identity);
  const appDocObj = appDoc.toObject() as Application;

  if (
    appDocObj.state !== 'REVIEW' &&
    appDocObj.state !== 'APPROVED' &&
    // can download assets if app is CLOSED but was APPROVED.
    !(appDocObj.state === 'CLOSED' && appDocObj.approvedAtUtc) &&
    appDocObj.state !== 'REJECTED'
  ) {
    throw new Error('Cannot download package in this state');
  }

  const docs = appDocObj.sections.ethicsLetter.approvalLetterDocs.map((e) => ({
    id: e.objectId,
    name: e.name,
  }));

  docs.push({
    name: appDocObj.sections.signature.signedDocName,
    id: appDocObj.sections.signature.signedAppDocObjId,
  });

  const currentApprovedAppDoc = appDocObj.approvedAppDocs.find((pdfDoc) => pdfDoc.isCurrent);
  if (currentApprovedAppDoc) {
    docs.push({
      name: currentApprovedAppDoc.approvedAppDocName,
      id: currentApprovedAppDoc.approvedAppDocObjId,
    });
  }

  // get the assets as streams from the response bodies
  const downloaded = docs.map(async (d) => {
    const stream = await storageClient.downloadAsStream(d.id);
    return {
      ...d,
      stream,
    };
  });
  const assets = await Promise.all(downloaded);
  logger.info(`Returning all assets for ${appId} as stream.`);
  return assets;
}

export async function createCollaborator(
  appId: string,
  collaborator: Collaborator,
  identity: Identity,
  emailClient: nodemail.Transporter<SMTPTransport.SentMessageInfo>,
) {
  const config = await getAppConfig();
  const isAdminOrReviewerResult = await hasReviewScope(identity);
  const appDoc = await findApplication(appId, identity);
  const appDocObj = appDoc.toObject() as Application;
  if (appDocObj.state === 'CLOSED') {
    throwApplicationClosedError();
  }
  const stateManager = new ApplicationStateManager(appDocObj, config);
  const result = stateManager.addCollaborator(
    collaborator,
    identity.userId,
    isAdminOrReviewerResult,
  );
  await ApplicationModel.updateOne({ appId: result.appId }, result);
  if (result.state == 'APPROVED') {
    sendCollaboratorAddedEmail(result, config, emailClient);
    // send notification email to new collaborator if application already approved
    sendCollaboratorApprovedEmail(result, collaborator, config, emailClient);
  }
  return result.sections.collaborators.list[result.sections.collaborators.list.length - 1];
}

export async function updateCollaborator(
  appId: string,
  collaborator: Collaborator,
  identity: Identity,
) {
  const config = await getAppConfig();
  const isAdminOrReviewerResult = await hasReviewScope(identity);
  if (isAdminOrReviewerResult) {
    throw new Error('not allowed');
  }
  const appDoc = await findApplication(appId, identity);
  const appDocObj = appDoc.toObject() as Application;
  if (appDocObj.state === 'CLOSED') {
    throwApplicationClosedError();
  }
  const stateManager = new ApplicationStateManager(appDocObj, config);
  const result = stateManager.updateCollaborator(
    collaborator,
    getUpdateAuthor(identity.userId, isAdminOrReviewerResult),
  );
  await ApplicationModel.updateOne({ appId: result.appId }, result);
}

export async function deleteCollaborator(
  appId: string,
  collaboratorId: string,
  identity: Identity,
  emailClient: nodemail.Transporter<SMTPTransport.SentMessageInfo>,
) {
  const config = await getAppConfig();
  const isAdminOrReviewerResult = await hasReviewScope(identity);
  const appDoc = await findApplication(appId, identity);
  const appDocObj = appDoc.toObject() as Application;
  if (appDocObj.state === 'CLOSED') {
    throwApplicationClosedError();
  }
  const stateManager = new ApplicationStateManager(appDocObj, config);
  const result = stateManager.deleteCollaborator(
    collaboratorId,
    identity.userId,
    isAdminOrReviewerResult,
  );
  await ApplicationModel.updateOne({ appId: result.appId }, result);

  if (result.state === 'APPROVED') {
    const collaborator = appDoc.sections.collaborators.list.find(
      (collab) => collab.id === collaboratorId,
    );

    if (collaborator) {
      logger.info('Collaborator was found, sending notification of access removal.');
      sendCollaboratorRemovedEmail(result, collaborator, config, emailClient);
    }
  }
}

export async function create(identity: Identity) {
  const config = await getAppConfig();
  const isAdminOrReviewerResult = await hasReviewScope(identity);
  if (isAdminOrReviewerResult) {
    throw new Error('not allowed');
  }
  const app = newApplication(identity);
  const appDoc = await ApplicationModel.create(app);
  appDoc.appId = `DACO-${appDoc.appNumber}`;
  appDoc.searchValues = getSearchFieldValues(appDoc);
  await appDoc.save();
  const copy = appDoc.toObject();
  const viewableApp = new ApplicationStateManager(copy, config).prepareApplicationForUser(
    isAdminOrReviewerResult,
  );
  return viewableApp;
}

export async function updatePartial(
  appId: string,
  appPart: Partial<UpdateApplication>,
  identity: Identity,
  storageClient: Storage,
  emailClient: nodemail.Transporter<SMTPTransport.SentMessageInfo>,
) {
  const config = await getAppConfig();
  const isReviewer = await hasReviewScope(identity);
  const appDoc = await findApplication(c(appId), identity);
  const appDocObj = appDoc.toObject() as Application;

  // if current state is CLOSED, modifications are not allowed
  if (appDocObj.state === 'CLOSED') {
    throwApplicationClosedError();
  }
  const stateManager = new ApplicationStateManager(appDocObj, config);
  const updatedApp = stateManager.updateApp(
    appPart,
    isReviewer,
    getUpdateAuthor(identity.userId, isReviewer),
  );
  await ApplicationModel.updateOne({ appId: updatedApp.appId }, updatedApp);
  const stateChanged = appDocObj.state != updatedApp.state;
  if (stateChanged) {
    await onStateChange(updatedApp, appDocObj, emailClient, config);
  }
  // triggering this here to ensure attestedAtUtc value has been properly updated in the db before sending email
  // cannot rely on stateChanged result because attestation does not imply a state change has occurred
  // i.e. an approved app can be attested and stay in approved state
  const wasAttested = isEmpty(appDocObj.attestedAtUtc) && !!updatedApp.attestedAtUtc;
  if (wasAttested) {
    await sendAttestationReceivedEmail(updatedApp, config, emailClient);
  }

  const deleted = checkDeletedDocuments(appDocObj, updatedApp);
  // Delete orphan documents that are no longer associated with the application in the background
  // this can be a result of application getting updated :
  // - Changing selection of ethics letter from required to not required
  // - Admin requests revisions (signed app has to be uploaded again)
  // - Applicant changes a completed section when the application is in state sign & submit
  deleted.map((d) =>
    storageClient.delete(d).catch((e) => logger.error(`failed to delete document ${d}`, e)),
  );
  const updated = await findApplication(c(updatedApp.appId), identity);
  const updatedObj = updated.toObject();
  const viewAbleApplication = new ApplicationStateManager(
    updatedObj,
    config,
  ).prepareApplicationForUser(isReviewer);
  return viewAbleApplication;
}

export async function onStateChange(
  updatedApp: Application,
  oldApplication: Application,
  emailClient: nodemail.Transporter<SMTPTransport.SentMessageInfo>,
  config: AppConfig,
) {
  // if application state changed to REVIEW (ie submitted) send an email to Admin
  if (updatedApp.state == 'REVIEW') {
    await sendReviewEmail(oldApplication, updatedApp, config, emailClient);

    // send applicant email
    await sendSubmissionConfirmation(updatedApp, emailClient, config);
  }

  if (updatedApp.state == 'REVISIONS REQUESTED') {
    await sendRevisionsRequestEmail(updatedApp, emailClient, config);
  }

  if (updatedApp.state === 'REJECTED') {
    await sendRejectedEmail(updatedApp, emailClient, config);
  }

  // prevent usual approval emails going out when state changes from PAUSED to APPROVED, as this is not a new approval event
  if (updatedApp.state === 'APPROVED' && oldApplication.state !== 'PAUSED') {
    await sendApplicationApprovedEmail(updatedApp, config, emailClient);
    Promise.all(
      updatedApp.sections.collaborators.list.map((collab) => {
        sendCollaboratorApprovedEmail(updatedApp, collab, config, emailClient).catch((err) =>
          logger.error(`failed to send email to collaborator ${collab.id}: ${err}`),
        );
      }),
    ).catch((err) => logger.error(err));
  }

  if (updatedApp.state === 'CLOSED' && oldApplication.state == 'APPROVED') {
    await sendApplicationClosedEmail(updatedApp, config, emailClient);
    Promise.all(
      updatedApp.sections.collaborators.list.map((collab) => {
        sendCollaboratorRemovedEmail(updatedApp, collab, config, emailClient).catch((err) =>
          logger.error(`failed to send email to collaborator ${collab.id}: ${err}`),
        );
      }),
    ).catch((err) => logger.error(err));
  }
  if (updatedApp.state === 'PAUSED') {
    await sendApplicationPausedEmail(updatedApp, config, emailClient);
  }
}

export type SearchParams = {
  query: string;
  states: State[];
  page: number;
  pageSize: number;
  sortBy: { field: string; direction: string }[];
  includeCollaborators?: boolean;
  cursorSearch?: boolean;
  includeStats?: boolean;
};

export async function search(params: SearchParams, identity: Identity): Promise<SearchResult> {
  const config = await getAppConfig();
  const isAdminOrReviewerResult = await hasReviewScope(identity);
  const query: FilterQuery<ApplicationDocument> = {};
  if (!isAdminOrReviewerResult) {
    query.submitterId = identity.userId;
  }

  if (params.states.length > 0) {
    if (isAdminOrReviewerResult && params.states.includes('CLOSED')) {
      query.$or = [];
      query.$or.push({
        state: {
          $in: params.states.filter((s) => s !== 'CLOSED'),
        },
      });
      query.$or.push({
        state: 'CLOSED',
        approvedAtUtc: {
          $exists: true,
        },
      });
    } else {
      query.state = {
        $in: params.states as State[],
      };
    }
  }

  if (!!params.query) {
    query.searchValues = new RegExp(params.query, 'gi');
  }

  // default sort by appId
  const sortObj: any = {};
  params.sortBy.length > 0
    ? params.sortBy.forEach((sb) => {
        sortObj[mapField(sb.field)] = sb.direction == 'asc' ? 1 : -1;
      })
    : (sortObj['appId'] = 1);

  // separate query to get total docs
  const count = await ApplicationModel.find(query).countDocuments();
  const countByState: { [k in State]: number } = {
    APPROVED: 0,
    CLOSED: 0,
    DRAFT: 0,
    EXPIRED: 0,
    REJECTED: 0,
    REVIEW: 0,
    'REVISIONS REQUESTED': 0,
    'SIGN AND SUBMIT': 0,
    PAUSED: 0,
  };
  if (count == 0) {
    return {
      pagingInfo: {
        totalCount: 0,
        pagesCount: 0,
        index: params.page,
      },
      items: [],
      stats: {
        countByState,
      },
    };
  }

  let apps = [];

  if (params.cursorSearch) {
    for await (const app of await ApplicationModel.find(query).sort(sortObj)) {
      apps.push(app);
    }
  } else {
    apps = await ApplicationModel.find(query)
      .skip(params.page > 0 ? params.page * params.pageSize : 0)
      .limit(params.pageSize)
      .collation({ locale: 'en' })
      .sort(sortObj)
      .exec();
  }

  if (params.includeStats) {
    // const statsQuery = _.cloneDeep(query);
    const aggByStateResult = await ApplicationModel.aggregate([
      { $match: query },
      {
        $group: {
          _id: '$state',
          count: { $sum: 1 },
        },
      },
    ]);
    aggByStateResult.forEach((d) => {
      countByState[d._id as State] = d.count;
    });
  }
  const copy = apps.map(
    (app: ApplicationDocument) =>
      ({
        appId: `${app.appId}`,
        applicant: { info: app.sections.applicant.info, address: app.sections.applicant.address },
        submitterId: app.submitterId,
        approvedAtUtc: app.approvedAtUtc,
        closedAtUtc: app.closedAtUtc,
        closedBy: app.closedBy,
        expiresAtUtc: app.expiresAtUtc,
        state: app.state,
        ethics: {
          // tslint:disable-next-line:no-null-keyword
          declaredAsRequired: app.sections.ethicsLetter.declaredAsRequired,
        },
        submittedAtUtc: app.submittedAtUtc,
        lastUpdatedAtUtc: app.lastUpdatedAtUtc,
        attestedAtUtc: app.attestedAtUtc,
        isAttestable: isAttestable(app, config),
        ...(params.includeCollaborators && {
          collaborators: app.sections.collaborators.list.map((collab: Collaborator) => collab.info),
        }),
        revisionsRequested: wasInRevisionRequestState(app),
        currentApprovedAppDoc: !!app.approvedAppDocs.find((doc) => doc.isCurrent),
        ...(app.approvedAtUtc && {
          attestationByUtc: getAttestationByDate(app.approvedAtUtc, config),
        }),
      } as ApplicationSummary),
  );

  return {
    pagingInfo: {
      totalCount: count,
      pagesCount: Math.ceil((count * 1.0) / params.pageSize),
      index: params.page,
    },
    items: copy,
    stats: params.includeStats
      ? {
          countByState: countByState,
        }
      : undefined,
  };
}

export const searchCollaboratorApplications = async (identity: Identity) => {
  // find all applications on which the logged-in user has collaborator access
  // using ego token email matched against collaborator googleEmail
  const apps = await ApplicationModel.find({
    state: 'APPROVED',
    'sections.collaborators.list.info.googleEmail': identity.tokenInfo.context.user.email,
  });

  return apps.map(
    (app: ApplicationDocument) =>
      ({
        appId: `${app.appId}`,
        applicant: { info: app.sections.applicant.info },
        expiresAtUtc: app.expiresAtUtc,
      } as Partial<ApplicationSummary>),
  );
};

export const getApplicationUpdates = async () => {
  // do not return empty arrays. this is for apps existing before reset_updates_list migration
  // this state should not be possible for applications created after this migration
  const apps = await ApplicationModel.find(
    { updates: { $ne: [] } },
    { appId: 1, updates: 1 },
  ).exec();

  return apps;
};

export async function deleteApp(id: string, identity: Identity) {
  await ApplicationModel.deleteOne({
    appId: id,
  }).exec();
}

export async function getById(id: string, identity: Identity) {
  const config = await getAppConfig();
  const isAdminOrReviewerResult = await hasReviewScope(identity);
  const query: FilterQuery<ApplicationDocument> = {
    appId: id,
  };
  if (!isAdminOrReviewerResult) {
    query.submitterId = identity.userId;
  }
  const apps = await ApplicationModel.find(query).exec();
  if (apps.length == 0) {
    return undefined;
  }
  const app = apps[0];
  const copy = app.toObject();
  const viewAbleApplication = new ApplicationStateManager(copy, config).prepareApplicationForUser(
    isAdminOrReviewerResult,
  );
  return viewAbleApplication;
}

async function findApplication(appId: string, identity: Identity) {
  const isReviewer = await hasReviewScope(identity);
  const query: FilterQuery<ApplicationDocument> = {
    appId,
  };

  if (!isReviewer) {
    query.submitterId = identity.userId;
  }

  const appDoc = await ApplicationModel.findOne(query).exec();
  if (!appDoc) {
    throw new NotFound('Application not found');
  }
  return appDoc;
}

export async function hasReviewScope(identity: Identity) {
  const REVIEW_SCOPE = (await getAppConfig()).auth.reviewScope;
  const scopes = identity.tokenInfo.context.scope;
  return scopes.some((v) => v == REVIEW_SCOPE);
}

export async function hasDacoSystemScope(identity: Identity) {
  const DACO_SYSTEM_SCOPE = await (await getAppConfig()).auth.dacoSystemScope;
  const scopes = identity.tokenInfo.context.scope;
  return scopes.some((scope) => scope === DACO_SYSTEM_SCOPE);
}

function checkDeletedDocuments(appDocObj: Application, result: Application) {
  const removedIds: string[] = [];
  const ethicsArrayBefore = appDocObj.sections.ethicsLetter.approvalLetterDocs
    .sort((a, b) => a.objectId.localeCompare(b.objectId))
    .map((e) => e.objectId);
  const ethicsArrayAfter = result.sections.ethicsLetter.approvalLetterDocs
    .sort((a, b) => a.objectId.localeCompare(b.objectId))
    .map((e) => e.objectId);
  const ethicsDiff = difference(ethicsArrayBefore, ethicsArrayAfter);
  ethicsDiff.forEach((o) => removedIds.push(o));

  if (
    appDocObj.sections.signature.signedAppDocObjId &&
    appDocObj.sections.signature.signedAppDocObjId != result.sections.signature.signedAppDocObjId
  ) {
    removedIds.push(appDocObj.sections.signature.signedAppDocObjId);
  }

  const approvedArrayBefore = appDocObj.approvedAppDocs
    .sort((a, b) => a.approvedAppDocObjId.localeCompare(b.approvedAppDocObjId))
    .map((e) => e.approvedAppDocObjId);
  const approvedArrayAfter = result.approvedAppDocs
    .sort((a, b) => a.approvedAppDocObjId.localeCompare(b.approvedAppDocObjId))
    .map((e) => e.approvedAppDocObjId);
  const approvedDiff = difference(approvedArrayBefore, approvedArrayAfter);
  approvedDiff.forEach((o) => removedIds.push(o));

  console.log('removing docs: ', removedIds);
  return removedIds;
}

export const createAppHistoryTSV = async () => {
  const results = await getApplicationUpdates();
  const sortedUpdates = results
    .map((app: ApplicationDocument) => {
      return (app.updates as ApplicationUpdate[]).map((update: ApplicationUpdate) => {
        return {
          appId: app.appId,
          daysElapsed: update.daysElapsed,
          institution: update.applicationInfo.institution,
          country: update.applicationInfo.country,
          applicant: update.applicationInfo.applicant,
          projectTitle: update.applicationInfo.projectTitle,
          appType: update.applicationInfo.appType,
          ethicsLetterRequired:
            update.applicationInfo.ethicsLetterRequired === null
              ? ''
              : update.applicationInfo.ethicsLetterRequired
              ? 'Yes'
              : 'No',
          eventType: update.eventType,
          role: update.author.role,
          date: update.date,
        };
      });
    })
    .flat()
    .sort(sortByDate);

  const appHistoryTSVColumns: ColumnHeader[] = [
    { name: 'Application #', accessor: 'appId' },
    {
      name: 'Date of Status Change',
      accessor: 'date',
      format: (value: string) => moment(value).format('YYYY-MM-DD'),
    },
    { name: 'Status', accessor: 'eventType' },
    { name: 'Type', accessor: 'appType' },
    { name: 'Action Performed By', accessor: 'role' },
    { name: 'Days Since Last Status Change', accessor: 'daysElapsed' },
    { name: 'Institution', accessor: 'institution' },
    { name: 'Country', accessor: 'country' },
    { name: 'Applicant', accessor: 'applicant' },
    { name: 'Project Title', accessor: 'projectTitle' },
    { name: 'Ethics Letter', accessor: 'ethicsLetterRequired' },
  ];

  const headerRow: string = appHistoryTSVColumns.map((header) => header.name).join('\t');
  const tsvRows = sortedUpdates.map((row: any) => {
    const dataRow: string[] = appHistoryTSVColumns.map((header) => {
      if (header.format) {
        return header.format(row[header.accessor as string]);
      }
      return row[header.accessor as string];
    });
    return dataRow.join('\t');
  });

  return [headerRow, ...tsvRows].join('\n');
};

export async function sendEmail(
  emailClient: nodemail.Transporter<SMTPTransport.SentMessageInfo>,
  fromEmail: string,
  fromName: string,
  to: Set<string>,
  subject: string,
  html: string,
  bcc?: Set<string>,
  attachments?: Attachment[],
) {
  const info = await emailClient.sendMail({
    from: `"${fromName}" <${fromEmail}>`, // sender address
    to: Array.from(to).join(','), // list of receivers
    subject: subject, // Subject line
    html: html, // html body
    ...(bcc && { bcc: Array.from(bcc).join(',') }), // bcc address
    ...(attachments && { attachments }),
  });
}

function mapField(field: string) {
  //  state, primaryAffiliation, displayName, googleEmail, ethicsRequired, lastUpdatedAtUtc, appId, expiresAtUtc, country
  switch (field) {
    case 'primaryAffiliation':
    case 'googleEmail':
    case 'displayName':
      return `sections.applicant.info.${field}`;
    case 'ethicsRequired':
      return `sections.ethicsLetter.declaredAsRequired`;
    case 'country':
      return `sections.applicant.address.country`;
    case 'currentApprovedAppDoc':
      return 'approvedAppDocs.isCurrent';
    default:
      return field;
  }
}

async function sendSubmissionConfirmation(
  updatedApp: Application,
  emailClient: nodemail.Transporter<SMTPTransport.SentMessageInfo>,
  config: AppConfig,
) {
  const submittedEmail = await renderSubmittedEmail(updatedApp, config.email.links);
  await sendEmail(
    emailClient,
    config.email.fromAddress,
    config.email.fromName,
    getApplicantEmails(updatedApp),
    `[${updatedApp.appId}] We Received your Application`,
    submittedEmail.html,
  );
}

async function sendRejectedEmail(
  updatedApp: Application,
  emailClient: nodemail.Transporter<SMTPTransport.SentMessageInfo>,
  config: AppConfig,
) {
  const submittedEmail = await renderRejectedEmail(updatedApp, config.email.links);
  await sendEmail(
    emailClient,
    config.email.fromAddress,
    config.email.fromName,
    getApplicantEmails(updatedApp),
    `[${updatedApp.appId}] Your Application has been Rejected`,
    submittedEmail.html,
    new Set([config.email.dacoAddress]),
  );
}

async function sendRevisionsRequestEmail(
  app: Application,
  emailClient: nodemail.Transporter<SMTPTransport.SentMessageInfo>,
  config: AppConfig,
) {
  const submittedEmail = await renderRevisionsEmail(app, config);
  await sendEmail(
    emailClient,
    config.email.fromAddress,
    config.email.fromName,
    getApplicantEmails(app),
    `[${app.appId}] Your Application has been Reopened for Revisions`,
    submittedEmail.html,
    new Set([config.email.dacoAddress]),
  );
}

async function sendApplicationApprovedEmail(
  updatedApp: Application,
  config: AppConfig,
  emailClient: nodemail.Transporter<SMTPTransport.SentMessageInfo>,
) {
  const email = await renderApprovedEmail(updatedApp, config.email.links);
  await sendEmail(
    emailClient,
    config.email.fromAddress,
    config.email.fromName,
    getApplicantEmails(updatedApp),
    `[${updatedApp.appId}] Your Application has been Approved`,
    email.html,
    new Set([config.email.dacoAddress]),
  );
}
async function sendCollaboratorAddedEmail(
  updatedApp: Application,
  config: AppConfig,
  emailClient: nodemail.Transporter<SMTPTransport.SentMessageInfo>,
) {
  const collaborators = updatedApp.sections.collaborators.list;
  const reviewEmail = await renderCollaboratorAdded(
    updatedApp,
    {
      firstName: config.email.reviewerFirstName,
      lastName: config.email.reviewerLastName,
    },
    {
      info: collaborators[collaborators.length - 1].info,
      addedOn: new Date(),
    },
    {
      baseUrl: config.ui.baseUrl,
      pathTemplate: config.ui.sectionPath,
    },
  );
  const emailContent = reviewEmail.html;
  const title = `A New Collaborator has been Added`;
  const subject = `[${updatedApp.appId}] ${title}`;

  await sendEmail(
    emailClient,
    config.email.fromAddress,
    config.email.fromName,
    new Set([config.email.dacoAddress]),
    subject,
    emailContent,
  );
}

async function sendCollaboratorApprovedEmail(
  updatedApp: Application,
  collaborator: Collaborator,
  config: AppConfig,
  emailClient: nodemail.Transporter<SMTPTransport.SentMessageInfo>,
) {
  const collaboratorApprovedEmail = await renderCollaboratorNotificationEmail(
    updatedApp,
    collaborator,
    config.email.links,
  );
  const emailContent = collaboratorApprovedEmail.html;
  const title = `You have been Granted Access`;
  const subject = `[${updatedApp.appId}] ${title}`;

  await sendEmail(
    emailClient,
    config.email.fromAddress,
    config.email.fromName,
    new Set([collaborator.info.googleEmail, collaborator.info.institutionEmail]),
    subject,
    emailContent,
  );
}

async function sendCollaboratorRemovedEmail(
  updatedApp: Application,
  collaborator: Collaborator,
  config: AppConfig,
  emailClient: nodemail.Transporter<SMTPTransport.SentMessageInfo>,
) {
  const collaboratorRemovedEmail = await renderCollaboratorRemovedEmail(
    updatedApp,
    collaborator,
    config.email.links,
  );
  const emailContent = collaboratorRemovedEmail.html;
  const title = `Your Access to ICGC Controlled Data has been Removed`;
  const subject = `[${updatedApp.appId}] ${title}`;

  await sendEmail(
    emailClient,
    config.email.fromAddress,
    config.email.fromName,
    new Set([collaborator.info.googleEmail, collaborator.info.institutionEmail]),
    subject,
    emailContent,
  );
}

async function sendEthicsLetterSubmitted(
  updatedApp: Application,
  config: AppConfig,
  emailClient: nodemail.Transporter<SMTPTransport.SentMessageInfo>,
) {
  const ethicLetters = updatedApp.sections.ethicsLetter.approvalLetterDocs;
  const reviewEmail = await renderEthicsLetterEmail(
    updatedApp,
    {
      firstName: config.email.reviewerFirstName,
      lastName: config.email.reviewerLastName,
    },
    {
      addedOn: ethicLetters[ethicLetters.length - 1].uploadedAtUtc,
    },
    {
      baseUrl: config.ui.baseUrl,
      pathTemplate: config.ui.sectionPath,
    },
  );
  const emailContent = reviewEmail.html;
  const title = `A New Ethics Letter has been Added`;
  const subject = `[${updatedApp.appId}] ${title}`;

  await sendEmail(
    emailClient,
    config.email.fromAddress,
    config.email.fromName,
    new Set([config.email.dacoAddress]),
    subject,
    emailContent,
  );
}

async function sendReviewEmail(
  oldApplication: Application,
  updatedApp: Application,
  config: AppConfig,
  emailClient: nodemail.Transporter<SMTPTransport.SentMessageInfo>,
) {
  let emailContent: string;
  let title: string;
  if (wasInRevisionRequestState(oldApplication)) {
    // send new app for review email
    const reviewEmail = await renderReviewRevisedEmail(
      updatedApp,
      {
        firstName: config.email.reviewerFirstName,
        lastName: config.email.reviewerLastName,
      },
      {
        baseUrl: config.ui.baseUrl,
        pathTemplate: config.ui.sectionPath,
      },
    );
    emailContent = reviewEmail.html;
    title = `[${updatedApp.appId}] A Revised Application has been Submitted`;
  } else {
    // send new app for review email
    const reviewEmail = await renderReviewEmail(
      updatedApp,
      {
        firstName: config.email.reviewerFirstName,
        lastName: config.email.reviewerLastName,
      },
      {
        baseUrl: config.ui.baseUrl,
        pathTemplate: config.ui.sectionPath,
      },
    );
    emailContent = reviewEmail.html;
    title = `[${updatedApp.appId}] A New Application has been Submitted`;
  }

  await sendEmail(
    emailClient,
    config.email.fromAddress,
    config.email.fromName,
    new Set([config.email.dacoAddress]),
    title,
    emailContent,
  );
}

export async function sendAttestationRequiredEmail(
  currentApp: Application,
  config: AppConfig,
  emailClient: nodemail.Transporter<SMTPTransport.SentMessageInfo>,
): Promise<Application> {
  const title = 'An Annual Attestation is Required';
  const email = await renderAttestationRequiredEmail(
    currentApp,
    {
      baseUrl: config.ui.baseUrl,
      pathTemplate: config.ui.sectionPath,
    },
    config,
  );
  const emailContent = email.html;
  const subject = `[${currentApp.appId}] ${title}`;

  await sendEmail(
    emailClient,
    config.email.fromAddress,
    config.email.fromName,
    getApplicantEmails(currentApp),
    subject,
    emailContent,
  );
  return currentApp;
}

export async function sendApplicationPausedEmail(
  updatedApp: Application,
  config: AppConfig,
  emailClient: nodemail.Transporter<SMTPTransport.SentMessageInfo>,
) {
  const title = 'Your Access to ICGC Controlled Data has been Paused';
  const email = await renderApplicationPausedEmail(
    updatedApp,
    {
      baseUrl: config.ui.baseUrl,
      pathTemplate: config.ui.sectionPath,
    },
    config,
  );
  const emailContent = email.html;
  const subject = `[${updatedApp.appId}] ${title}`;
  await sendEmail(
    emailClient,
    config.email.fromAddress,
    config.email.fromName,
    getApplicantEmails(updatedApp),
    subject,
    emailContent,
  );
  return updatedApp;
}

async function sendAttestationReceivedEmail(
  updatedApp: Application,
  config: AppConfig,
  emailClient: nodemail.Transporter<SMTPTransport.SentMessageInfo>,
) {
  const title = `We have Received your Annual Attestation`;
  const attestationEmail = await renderAttestationReceivedEmail(updatedApp, config.email.links);
  const emailContent = attestationEmail.html;
  const subject = `[${updatedApp.appId}] ${title}`;

  await sendEmail(
    emailClient,
    config.email.fromAddress,
    config.email.fromName,
    getApplicantEmails(updatedApp),
    subject,
    emailContent,
    new Set([config.email.dacoAddress]),
  );
}

async function sendAccessExpiringEmail(
  updatedApp: Application,
  config: AppConfig,
  daysToExpiry: number, // this will come from the cronjob that is executing, i.e. first (90 days) or second (45 days) warning
  emailClient: nodemail.Transporter<SMTPTransport.SentMessageInfo>,
) {
  const title = `Your Access is Expiring in ${daysToExpiry} days`;
  const notificationEmail = await renderAccessExpiringEmail(
    updatedApp,
    config.email.links,
    {
      baseUrl: config.ui.baseUrl,
      pathTemplate: config.ui.sectionPath,
    },
    config.durations,
    daysToExpiry,
  );
  const emailContent = notificationEmail.html;
  const subject = `[${updatedApp.appId}] ${title}`;

  await sendEmail(
    emailClient,
    config.email.fromAddress,
    config.email.fromName,
    getApplicantEmails(updatedApp),
    subject,
    emailContent,
  );
}

async function sendAccessHasExpiredEmail(
  updatedApp: Application,
  config: AppConfig,
  emailClient: nodemail.Transporter<SMTPTransport.SentMessageInfo>,
) {
  const title = `Your Access to ICGC Controlled Data has Expired`;
  const notificationEmail = await renderAccessHasExpiredEmail(
    updatedApp,
    config.email.links,
    {
      baseUrl: config.ui.baseUrl,
      pathTemplate: config.ui.sectionPath,
    },
    config.durations,
  );
  const emailContent = notificationEmail.html;
  const subject = `[${updatedApp.appId}] ${title}`;

  await sendEmail(
    emailClient,
    config.email.fromAddress,
    config.email.fromName,
    getApplicantEmails(updatedApp),
    subject,
    emailContent,
  );
}

function getApplicantEmails(app: Application) {
  return new Set([
    app.submitterEmail,
    app.sections.applicant.info.googleEmail,
    app.sections.applicant.info.institutionEmail,
  ]);
}

function throwApplicationClosedError(): () => void {
  throw new Error('Cannot modify an application in CLOSED state.');
}

async function sendApplicationClosedEmail(
  updatedApp: Application,
  config: AppConfig,
  emailClient: nodemail.Transporter<SMTPTransport.SentMessageInfo>,
) {
  const email = await renderApplicationClosedEmail(updatedApp, config.email.links);
  await sendEmail(
    emailClient,
    config.email.fromAddress,
    config.email.fromName,
    getApplicantEmails(updatedApp),
    `[${updatedApp.appId}] Your Access to ICGC Controlled Data has been Removed`,
    email.html,
    new Set([config.email.dacoAddress]),
  );
}<|MERGE_RESOLUTION|>--- conflicted
+++ resolved
@@ -4,13 +4,9 @@
 import { AppConfig, getAppConfig } from '../config';
 import { ApplicationDocument, ApplicationModel } from './model';
 import 'moment-timezone';
-<<<<<<< HEAD
 import moment from 'moment';
 import _ from 'lodash';
-=======
-import moment, { unitOfTime } from 'moment';
 import { chunk, difference, isEmpty } from 'lodash';
->>>>>>> 30facae4
 import { Attachment } from 'nodemailer/lib/mailer';
 import { UploadedFile } from 'express-fileupload';
 import nodemail from 'nodemailer';

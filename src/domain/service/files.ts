/*
 * Copyright (c) 2022 The Ontario Institute for Cancer Research. All rights reserved
 *
 * This program and the accompanying materials are made available under the terms of
 * the GNU Affero General Public License v3.0. You should have received a copy of the
 * GNU Affero General Public License along with this program.
 *  If not, see <http://www.gnu.org/licenses/>.
 *
 * THIS SOFTWARE IS PROVIDED BY THE COPYRIGHT HOLDERS AND CONTRIBUTORS "AS IS" AND ANY
 * EXPRESS OR IMPLIED WARRANTIES, INCLUDING, BUT NOT LIMITED TO, THE IMPLIED WARRANTIES
 * OF MERCHANTABILITY AND FITNESS FOR A PARTICULAR PURPOSE ARE DISCLAIMED. IN NO EVENT
 * SHALL THE COPYRIGHT HOLDER OR CONTRIBUTORS BE LIABLE FOR ANY DIRECT, INDIRECT,
 * INCIDENTAL, SPECIAL, EXEMPLARY, OR CONSEQUENTIAL DAMAGES (INCLUDING, BUT NOT LIMITED
 * TO, PROCUREMENT OF SUBSTITUTE GOODS OR SERVICES; LOSS OF USE, DATA, OR PROFITS;
 * OR BUSINESS INTERRUPTION) HOWEVER CAUSED AND ON ANY THEORY OF LIABILITY, WHETHER
 * IN CONTRACT, STRICT LIABILITY, OR TORT (INCLUDING NEGLIGENCE OR OTHERWISE) ARISING IN
 * ANY WAY OUT OF THE USE OF THIS SOFTWARE, EVEN IF ADVISED OF THE POSSIBILITY OF SUCH DAMAGE.
 */

import { Identity } from '@overture-stack/ego-token-middleware';
import { UploadedFile } from 'express-fileupload';
import nodemail from 'nodemailer';
import SMTPTransport from 'nodemailer/lib/smtp-transport';
import moment from 'moment';
import 'moment-timezone';
import { uniqBy } from 'lodash';

import { getAppConfig } from '../../config';
import { ApplicationDocument, ApplicationModel } from '../model';
import { ApplicationStateManager } from '../state';
import {
  Application,
  ApplicationUpdate,
  ApprovedUserRowData,
  ColumnHeader,
  PersonalInfo,
  UploadDocumentType,
  UserDataFromApprovedApplicationsResult,
} from '../interface';
import { Storage } from '../../storage';
<<<<<<< HEAD
import logger, { buildNamedLog } from '../../logger';
import { hasReviewScope } from '../../utils/permissions';
import {
  findApplication,
  getApplicationUpdates,
  getUsersFromApprovedApps,
} from './applications/search';
=======
import logger from '../../logger';
import { findApplication, getApplicationUpdates } from './applications/search';
>>>>>>> a1ef26b0
import { sendEthicsLetterSubmitted } from './emails';
import { c } from '../../utils/misc';
import { sortByDate } from '../../utils/calculations';

export async function deleteDocument(
  appId: string,
  type: UploadDocumentType,
  objectId: string,
  identity: Identity,
  storageClient: Storage,
) {
  const appDoc = await findApplication(appId, identity);
  const appDocObj = appDoc.toObject() as Application;
  const stateManager = new ApplicationStateManager(appDocObj);
  const result = stateManager.deleteDocument(objectId, type, identity);
  await ApplicationModel.updateOne({ appId: result.appId }, result);
  await storageClient.delete(objectId);
  const updated = await findApplication(c(result.appId), identity);
  const viewableApplication = new ApplicationStateManager(
    updated.toObject(),
  ).prepareApplicationForUser(false);
  return viewableApplication;
}

export async function uploadDocument(
  appId: string,
  type: UploadDocumentType,
  file: UploadedFile,
  identity: Identity,
  storageClient: Storage,
  emailClient: nodemail.Transporter<SMTPTransport.SentMessageInfo>,
) {
  const config = getAppConfig();
  const appDoc = await findApplication(appId, identity);
  const appDocObj = appDoc.toObject() as Application;

  let existingId: string | undefined = undefined;
  if (type == 'SIGNED_APP') {
    existingId = appDocObj.sections.signature.signedAppDocObjId;
  }

  if (type === 'APPROVED_PDF') {
    const currentDoc = appDocObj.approvedAppDocs.find((doc) => doc.isCurrent);
    // if the approvedAtUtc of the doc that is marked isCurrent matches the app-level approvedAtUtc,
    // the assumption is that this uploaded doc should replace the current approved doc
    existingId =
      currentDoc && currentDoc.approvedAtUtc === appDocObj.approvedAtUtc
        ? currentDoc.approvedAppDocObjId
        : undefined;
  }

  const id = await storageClient.upload(file, existingId);
  const stateManager = new ApplicationStateManager(appDocObj);
  const result = stateManager.addDocument(id, file.name, type, identity);
  await ApplicationModel.updateOne({ appId: result.appId }, result);
  const updated = await findApplication(c(result.appId), identity);

  if (updated.state == 'APPROVED') {
    if (type == 'ETHICS') {
      sendEthicsLetterSubmitted(updated, config, emailClient);
    }
  }

  const viewableApplication = new ApplicationStateManager(
    updated.toObject(),
  ).prepareApplicationForUser(false);
  return viewableApplication;
}

export async function getApplicationAssetsAsStream(
  appId: string,
  identity: Identity,
  storageClient: Storage,
) {
  const appDoc = await findApplication(appId, identity);
  const appDocObj = appDoc.toObject() as Application;

  if (
    appDocObj.state !== 'REVIEW' &&
    appDocObj.state !== 'APPROVED' &&
    // can download assets if app is CLOSED but was APPROVED.
    !(appDocObj.state === 'CLOSED' && appDocObj.approvedAtUtc) &&
    appDocObj.state !== 'REJECTED'
  ) {
    throw new Error('Cannot download package in this state');
  }

  const docs = appDocObj.sections.ethicsLetter.approvalLetterDocs.map((e) => ({
    id: e.objectId,
    name: e.name,
  }));

  docs.push({
    name: appDocObj.sections.signature.signedDocName,
    id: appDocObj.sections.signature.signedAppDocObjId,
  });

  const currentApprovedAppDoc = appDocObj.approvedAppDocs.find((pdfDoc) => pdfDoc.isCurrent);
  if (currentApprovedAppDoc) {
    docs.push({
      name: currentApprovedAppDoc.approvedAppDocName,
      id: currentApprovedAppDoc.approvedAppDocObjId,
    });
  }

  // get the assets as streams from the response bodies
  const downloaded = docs.map(async (d) => {
    const stream = await storageClient.downloadAsStream(d.id);
    return {
      ...d,
      stream,
    };
  });
  const assets = await Promise.all(downloaded);
  logger.info(`Returning all assets for ${appId} as stream.`);
  return assets;
}

export const createAppHistoryTSV = async () => {
  const results = await getApplicationUpdates();
  const sortedUpdates = results
    .map((app: ApplicationDocument) => {
      return (app.updates as ApplicationUpdate[]).map((update: ApplicationUpdate) => {
        return {
          appId: app.appId,
          daysElapsed: update.daysElapsed,
          institution: update.applicationInfo.institution,
          country: update.applicationInfo.country,
          applicant: update.applicationInfo.applicant,
          projectTitle: update.applicationInfo.projectTitle,
          appType: update.applicationInfo.appType,
          ethicsLetterRequired:
            update.applicationInfo.ethicsLetterRequired === null
              ? ''
              : update.applicationInfo.ethicsLetterRequired
              ? 'Yes'
              : 'No',
          eventType: update.eventType,
          role: update.author.role,
          date: update.date,
        };
      });
    })
    .flat()
    .sort(sortByDate);

  const appHistoryTSVColumns: ColumnHeader[] = [
    { name: 'Application #', accessor: 'appId' },
    {
      name: 'Date of Status Change',
      accessor: 'date',
      format: (value: string) => moment(value).format('YYYY-MM-DD'),
    },
    { name: 'Status', accessor: 'eventType' },
    { name: 'Type', accessor: 'appType' },
    { name: 'Action Performed By', accessor: 'role' },
    { name: 'Days Since Last Status Change', accessor: 'daysElapsed' },
    { name: 'Institution', accessor: 'institution' },
    { name: 'Country', accessor: 'country' },
    { name: 'Applicant', accessor: 'applicant' },
    { name: 'Project Title', accessor: 'projectTitle' },
    { name: 'Ethics Letter', accessor: 'ethicsLetterRequired' },
  ];

  const headerRow: string = appHistoryTSVColumns.map((header) => header.name).join('\t');
  const tsvRows = sortedUpdates.map((row: any) => {
    const dataRow: string[] = appHistoryTSVColumns.map((header) => {
      if (header.format) {
        return header.format(row[header.accessor as string]);
      }
      return row[header.accessor as string];
    });
    return dataRow.join('\t');
  });

  return [headerRow, ...tsvRows].join('\n');
};

function getUserChangedDate(
  appData: UserDataFromApprovedApplicationsResult,
  section: 'applicant' | 'collaborators',
): Date {
  return appData[section].meta.lastUpdatedAtUtc || appData.lastUpdatedAtUtc || new Date();
}

const parseApprovedUser = (
  userInfo: PersonalInfo,
  lastUpdatedAtUtc: Date,
): ApprovedUserRowData => ({
  userName: userInfo.displayName,
  openId: userInfo.googleEmail,
  email: userInfo.institutionEmail,
  affiliation: userInfo.primaryAffiliation,
  changed: moment(lastUpdatedAtUtc).format('YYYY-MM-DDTHH:mm'), // simple formatting until value of this field is verified
});

export const createDacoCSVFile = async (jobName?: string): Promise<string> => {
  logger.info(
    buildNamedLog(
      `Fetching applicant and collaborator info from all approved applications.`,
      jobName,
    ),
  );
  const results = await getUsersFromApprovedApps();
  const approvedAppsCount = results.length;
  // applicant + collaborators get daco access
  logger.info(
    buildNamedLog(
      `Found applicant and collaborator info from ${approvedAppsCount} approved applications.`,
      jobName,
    ),
  );
  logger.info(buildNamedLog(`Parsing user info results.`, jobName));
  const parsedResults = results
    .map((appResult) => {
      const applicantInfo = appResult.applicant.info;
      const applicant = parseApprovedUser(
        applicantInfo,
        getUserChangedDate(appResult, 'applicant'),
      );
      const collabs = (appResult.collaborators.list || []).map((collab) =>
        parseApprovedUser(collab.info, getUserChangedDate(appResult, 'collaborators')),
      );
      return [applicant, ...collabs];
    })
    .flat();

  logger.info(
    buildNamedLog(
      `Parsed info for ${parsedResults.length} users from ${approvedAppsCount} applications.`,
      jobName,
    ),
  );
  const fileHeaders: ColumnHeader[] = [
    { accessor: 'userName', name: 'USER NAME' },
    { accessor: 'openId', name: 'OPENID' },
    { accessor: 'email', name: 'EMAIL' },
    { accessor: 'changed', name: 'CHANGED' },
    { accessor: 'affiliation', name: 'AFFILIATION' },
  ];
  const headerRow: string[] = fileHeaders.map((header) => header.name);

  logger.info(buildNamedLog(`De-duplicating approved users list.`, jobName));
  const uniqueApprovedUsers = uniqBy(parsedResults, 'openId');
  logger.info(
    buildNamedLog(
      `Retrieved ${uniqueApprovedUsers.length} unique approved users from ${approvedAppsCount} applications.`,
      jobName,
    ),
  );
  const approvedUsersRows = uniqueApprovedUsers.map((row: any) => {
    const dataRow: string[] = fileHeaders.map((header) => {
      // if value is missing, add empty string so the column has content
      return row[header.accessor as string] || '';
    });
    return dataRow.join(',');
  });

  return [headerRow, ...approvedUsersRows].join('\n');
};<|MERGE_RESOLUTION|>--- conflicted
+++ resolved
@@ -38,7 +38,6 @@
   UserDataFromApprovedApplicationsResult,
 } from '../interface';
 import { Storage } from '../../storage';
-<<<<<<< HEAD
 import logger, { buildNamedLog } from '../../logger';
 import { hasReviewScope } from '../../utils/permissions';
 import {
@@ -46,10 +45,6 @@
   getApplicationUpdates,
   getUsersFromApprovedApps,
 } from './applications/search';
-=======
-import logger from '../../logger';
-import { findApplication, getApplicationUpdates } from './applications/search';
->>>>>>> a1ef26b0
 import { sendEthicsLetterSubmitted } from './emails';
 import { c } from '../../utils/misc';
 import { sortByDate } from '../../utils/calculations';

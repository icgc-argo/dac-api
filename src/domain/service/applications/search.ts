--- conflicted
+++ resolved
@@ -33,11 +33,7 @@
 } from '../../interface';
 
 import { getAttestationByDate, isAttestable, isRenewable } from '../../../utils/calculations';
-<<<<<<< HEAD
-import { getLastPausedAtDate } from '../../../utils/misc';
-=======
 import { checkIsDefined, getLastPausedAtDate } from '../../../utils/misc';
->>>>>>> 54b83d6e
 import { hasReviewScope } from '../../../utils/permissions';
 
 export type SearchParams = {

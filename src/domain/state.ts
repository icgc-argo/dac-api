import { getUpdateAuthor, mergeKnown } from '../utils/misc';
import moment from 'moment';
import 'moment-timezone';
import _ from 'lodash';
import {
  Application,
  TERMS_AGREEMENT_NAME,
  IT_AGREEMENT_PROTECT_DATA,
  IT_AGREEMENT_MONITOR_ACCESS,
  IT_AGREEMENT_SOFTWARE_UPDATES,
  IT_AGREEMENT_DESTROY_COPIES,
  IT_AGREEMENT_ONBOARD_TRAINING,
  IT_AGREEMENT_PROVIDE_INSTITUTIONAL_POLICIES,
  IT_AGREEMENT_CONTACT_DACO_FRAUD,
  APPENDIX_ICGC_GOALS_POLICIES,
  APPENDIX_DATA_ACCESS_POLICY,
  APPENDIX_IP_POLICY,
  DAA_CORRECT_APPLICATION_CONTENT,
  DAA_AGREE_TO_TERMS,
  UpdateApplication,
  AgreementItem,
  Collaborator,
  State,
  SectionStatus,
  UploadDocumentType,
  RevisionRequestUpdate,
  CollaboratorDto,
  DacoRole,
  UpdateAuthor,
  AppType,
  ApplicationUpdate,
  UpdateEvent,
} from './interface';
import { Identity } from '@overture-stack/ego-token-middleware';
import {
  validateAppendices,
  validateApplicantSection,
  validateCollaborator,
  validateDataAccessAgreement,
  validateEthicsLetterSection,
  validateNoMatchingApplicant,
  validatePrimaryAffiliationMatching,
  validateProjectInfo,
  validateRepresentativeSection,
} from './validations';
import { BadRequest, ConflictError, NotFound } from '../utils/errors';

const allSections: Array<keyof Application['sections']> = [
  'appendices',
  'dataAccessAgreement',
  'terms',
  'applicant',
  'collaborators',
  'ethicsLetter',
  'representative',
  'projectInfo',
  'signature',
];

/**
 * Array contains mapping that will govern which sections should be marked as locked
 * depending on which state we are and the role the viewer has.
 *
 * for example applicaions in review are completely locked for applicants but partially locked for admins.
 */
const stateToLockedSectionsMap: Record<
  State,
  Record<'REVIEWER' | 'APPLICANT', Array<keyof Application['sections']>>
> = {
  REVIEW: {
    APPLICANT: allSections,
    REVIEWER: allSections,
  },
  APPROVED: {
    APPLICANT: [
      'appendices',
      'dataAccessAgreement',
      'terms',
      'applicant',
      'representative',
      'projectInfo',
      'signature',
    ],
    REVIEWER: [
      'appendices',
      'dataAccessAgreement',
      'terms',
      'applicant',
      'representative',
      'projectInfo',
      'signature',
    ],
  },
  'REVISIONS REQUESTED': {
    APPLICANT: ['appendices', 'dataAccessAgreement', 'terms'],
    REVIEWER: allSections,
  },
  'SIGN AND SUBMIT': {
    APPLICANT: [],
    REVIEWER: allSections,
  },
  CLOSED: {
    APPLICANT: allSections,
    REVIEWER: allSections,
  },
  DRAFT: {
    APPLICANT: [],
    REVIEWER: allSections,
  },
  EXPIRED: {
    APPLICANT: allSections,
    REVIEWER: allSections,
  },
  REJECTED: {
    APPLICANT: allSections,
    REVIEWER: allSections,
  },
};

export class ApplicationStateManager {
  public readonly currentApplication: Application;

  constructor(application: Application) {
    this.currentApplication = _.cloneDeep(application);
  }

  prepareApplicationForUser(isReviewer: boolean) {
    allSections.forEach((s) => {
      this.currentApplication.sections[s].meta.status = calculateViewableSectionStatus(
        this.currentApplication,
        s,
        isReviewer,
      );
    });

    if (this.currentApplication.sections.representative.addressSameAsApplicant) {
      this.currentApplication.sections.representative.address = undefined;
    }

    // calculate the value of revisions requested field for the FE to use it.
    this.currentApplication.revisionsRequested =
      this.currentApplication.state == 'REVISIONS REQUESTED' ||
      wasInRevisionRequestState(this.currentApplication);

    return this.currentApplication;
  }

  deleteDocument(
    objectId: string,
    type: UploadDocumentType,
    updatedBy: string,
    isReviewer: boolean,
  ) {
    const current = this.currentApplication;
    if (isReviewer && current.state !== 'APPROVED') {
      throw new Error('not allowed');
    }
    if (type == 'ETHICS') {
      return deleteEthicsLetterDocument(current, objectId, getUpdateAuthor(updatedBy, isReviewer));
    }

    if (type == 'SIGNED_APP' && current.state == 'SIGN AND SUBMIT') {
      resetSignedDocument(current);
      current.sections.signature.meta.status = 'INCOMPLETE';
      return current;
    }

    if (type === 'APPROVED_PDF' && isReviewer && current.state === 'APPROVED') {
      deleteApprovedAppDocument(current, objectId);
      return current;
    }
    throw new BadRequest('Operation not allowed');
  }

  addDocument(
    id: string,
    name: string,
    type: UploadDocumentType,
    updatedBy: string,
    isReviewer: boolean,
  ) {
    const current = this.currentApplication;
    if (isReviewer && current.state !== 'APPROVED') {
      throw new Error('not allowed');
    }

    if (type == 'ETHICS') {
      uploadEthicsLetter(current, id, name, getUpdateAuthor(updatedBy, isReviewer));
      return current;
    }

    if (type == 'SIGNED_APP') {
      if (current.state == 'SIGN AND SUBMIT') {
        current.sections.signature.signedAppDocObjId = id;
        current.sections.signature.uploadedAtUtc = new Date();
        current.sections.signature.signedDocName = name;
        current.sections.signature.meta.status = 'COMPLETE';
        return current;
      }
      throw new BadRequest('Cannot upload signed application in this state');
    }

    if (type === 'APPROVED_PDF') {
      if (current.state === 'APPROVED' && isReviewer) {
        const currentApprovedDoc = current.approvedAppDocs.find((doc) => doc.isCurrent);
        if (currentApprovedDoc) {
          // if there is an existing approved doc marked isCurrent: true, we remove it and replace with latest upload
          // this is just a simpler version of updating an doc in the array
          current.approvedAppDocs = current.approvedAppDocs.filter((doc) => !doc.isCurrent);
          // if the currentApprovedDoc approval date does not match the app level approval date, we assume it is no longer the most recent approved doc
          // this is just a safeguard, as the renewal process should reset any current approved doc to isCurrent: false
          if (currentApprovedDoc.approvedAtUtc.getTime() !== current.approvedAtUtc.getTime()) {
            currentApprovedDoc.isCurrent = false;
            current.approvedAppDocs.push(currentApprovedDoc);
          }
        }
        // Add the new uploaded doc to the approved doc list, and mark it as isCurrent: true + app's approvedAtUtc date
        // this covers:
        // a) there is no existing approved doc, so we are just adding it
        // b) there is an existing current approved doc, but the approval date does not match, so the existing doc is demoted and
        // the new upload becomes the current doc
        // c) there is an existing current approved doc with the same approval date, and we are just replacing it (this assumes the
        // admin is uploading a new version)
        current.approvedAppDocs.push({
          approvedAppDocObjId: id,
          uploadedAtUtc: new Date(),
          approvedAppDocName: name,
          isCurrent: true,
          approvedAtUtc: current.approvedAtUtc,
        });

        return current;
      }
      throw new Error('Not allowed');
    }
    throw new BadRequest('Unknown file type');
  }

  deleteCollaborator(collaboratorId: string, updatedBy: string, isReviewer: boolean) {
    const current = this.currentApplication;
    if (isReviewer && current.state !== 'APPROVED') {
      throw new Error('not allowed');
    }
    current.sections.collaborators.list = current.sections.collaborators.list.filter(
      (c) => c.id?.toString() !== collaboratorId,
    );
    current.sections.collaborators.meta.status = current.sections.collaborators.list.some(
      (c) => c.meta.status != 'COMPLETE',
    )
      ? 'INCOMPLETE'
      : 'COMPLETE';

    if (current.state == 'SIGN AND SUBMIT') {
      resetSignedDocument(current);
    } else if (current.state == 'REVISIONS REQUESTED') {
      updateAppStateForReturnedApplication(current, {}, getUpdateAuthor(updatedBy, isReviewer));
    }

    onAppUpdate(current);
    return current;
  }

  updateCollaborator(collaborator: Collaborator, updatedBy: UpdateAuthor) {
    const current = this.currentApplication;
    // collaborators updating is only allowed in these three states
    if (!canUpdateCollaborators(current)) {
      throw new Error('cannot update collaborators, only create or delete');
    }

    const { valid, errors } = validateCollaborator(collaborator, current);
    if (!valid) {
      throw new BadRequest({
        errors,
      });
    }
    const existing = current.sections.collaborators.list.find((c) => c.id == collaborator.id);
    if (!existing) {
      throw new NotFound('No collaborator with this id');
    }
    const updated = mergeKnown(existing, collaborator);
    if (!!updated.info.firstName.trim() && !!updated.info.lastName.trim()) {
      updated.info.displayName = updated.info.firstName.trim() + ' ' + updated.info.lastName.trim();
    }
    current.sections.collaborators.list = current.sections.collaborators.list.filter(
      (c) => c.id !== collaborator.id,
    );

    // before adding the collaborator check if any other collaborator has the same google email / institution email
    if (
      current.sections.collaborators.list.some(
        (c) =>
          c.info.googleEmail == collaborator.info.googleEmail ||
          c.info.institutionEmail === collaborator.info.institutionEmail,
      )
    ) {
      throw new ConflictError(
        'COLLABORATOR_EXISTS',
        'This collaborator has already been added to your application.',
      );
    }

    // check if the collaborator is same as applicant
    if (
      current.sections.applicant.info.googleEmail == collaborator.info.googleEmail ||
      current.sections.applicant.info.institutionEmail === collaborator.info.institutionEmail
    ) {
      throw new ConflictError(
        'COLLABORATOR_SAME_AS_APPLICANT',
        'The applicant does not need to be added as a collaborator.',
      );
    }

    updated.meta.status = 'COMPLETE';
    updated.meta.errorsList = [];
    current.sections.collaborators.list.push(updated);
    current.sections.collaborators.meta.updated = true;
    updateCollaboratorsSectionState(current);
    if (current.state == 'SIGN AND SUBMIT') {
      resetSignedDocument(current);
    } else if (current.state == 'REVISIONS REQUESTED') {
      updateAppStateForReturnedApplication(current, {}, updatedBy);
    }

    onAppUpdate(current);
    return current;
  }

  addCollaborator(collaborator: CollaboratorDto, updatedBy: string, isReviewer: boolean) {
    const current = this.currentApplication;
    if (isReviewer && current.state !== 'APPROVED') {
      throw new Error('not allowed');
    }
    const defaultCollaboratorInfo = {
      title: '',
      firstName: '',
      middleName: '',
      lastName: '',
      displayName: '',
      suffix: '',
      primaryAffiliation: '',
      institutionEmail: '',
      googleEmail: '',
      website: '',
      positionTitle: '',
    };

    // ensure optional fields have defaults
    const createdCollaborator = {
      ...collaborator,
      info: { ...defaultCollaboratorInfo, ...collaborator.info },
    } as Collaborator;

    const { valid, errors } = validateCollaborator(createdCollaborator, current);
    if (!valid) {
      throw new BadRequest({
        errors,
      });
    }

    if (shouldBeLockedByAtThisState(current.state, 'collaborators', false)) {
      throw new Error('Operation not allowed');
    }

    createdCollaborator.id = new Date().getTime().toString();
    createdCollaborator.meta = {
      errorsList: [],
      status: 'COMPLETE',
    };

    if (!!createdCollaborator.info.firstName.trim() && !!createdCollaborator.info.lastName.trim()) {
      createdCollaborator.info.displayName =
        createdCollaborator.info.firstName.trim() + ' ' + createdCollaborator.info.lastName.trim();
    }

    // check unique collaborator
    if (
      current.sections.collaborators.list.some(
        (c) =>
          c.info.googleEmail == createdCollaborator.info.googleEmail ||
          c.info.institutionEmail === createdCollaborator.info.institutionEmail,
      )
    ) {
      throw new ConflictError(
        'COLLABORATOR_EXISTS',
        'This collaborator has already been added to your application',
      );
    }

    // check if the collaborator is same as applicant
    if (
      current.sections.applicant.info.googleEmail == createdCollaborator.info.googleEmail ||
      current.sections.applicant.info.institutionEmail === createdCollaborator.info.institutionEmail
    ) {
      throw new ConflictError(
        'COLLABORATOR_SAME_AS_APPLICANT',
        'The applicant does not need to be added as a collaborator.',
      );
    }

    current.sections.collaborators.list.push(createdCollaborator);
    // since this section can be invalidated by primary affiliation change in applicant
    // we store this flag to indicate whether it was modified or not, so we can return it
    // to a correct state when it becomes valid again
    // example:
    // application is in REVISIONS REQUESTED and Collaborators.status = 'REVISIONS REQUESTED'
    // applicant modifes primary affiliation in Applicant section.
    // collaborators section becomes 'INCOMPLETE'
    // applicant reverts change of primary affiliation in applicant section
    // collaborators section goes back to REVISIONS REQUESTED if updated = false, and goes to REVISIONS MADE if updated = true
    // same logic applies for representative and any cross section dependency that may be implemented later.
    current.sections.collaborators.meta.updated = true;
    updateCollaboratorsSectionState(current);
    if (current.state == 'SIGN AND SUBMIT') {
      resetSignedDocument(current);
    } else if (current.state == 'REVISIONS REQUESTED') {
      // trigger transition in application state and sign and submit check
      updateAppStateForReturnedApplication(current, {}, getUpdateAuthor(updatedBy, isReviewer));
    }

    onAppUpdate(current);
    return current;
  }

  updateApp(updatePart: Partial<UpdateApplication>, isReviewer: boolean, updatedBy: UpdateAuthor) {
    const current = this.currentApplication;
    switch (this.currentApplication.state) {
      case 'APPROVED':
        updateAppStateForApprovedApplication(current, updatePart, isReviewer, updatedBy);
        break;

      case 'REVISIONS REQUESTED':
        updateAppStateForReturnedApplication(current, updatePart, updatedBy);
        break;

      case 'REVIEW':
        // we are updating an application in review state (i.e. admin wants to a. approve, b. reject, c. request revisions)
        if (!isReviewer) {
          throw new Error('not allowed');
        }
        updateAppStateForReviewApplication(current, updatePart, updatedBy);
        break;

      case 'SIGN AND SUBMIT':
        updateAppStateForSignAndSubmit(current, updatePart, updatedBy);
        break;

      case 'DRAFT':
        updateAppStateForDraftApplication(current, updatePart, updatedBy);
        break;

      default:
        throw new Error(`Invalid app state: ${current.state}`);
    }

    // save / error
    onAppUpdate(current);
    return current;
  }
}

function canUpdateCollaborators(current: Application) {
  return (
    current.state == 'DRAFT' ||
    current.state == 'SIGN AND SUBMIT' ||
    (current.state == 'REVISIONS REQUESTED' && current.revisionRequest.collaborators.requested)
  );
}

function deleteEthicsLetterDocument(
  current: Application,
  objectId: string,
  updatedBy: UpdateAuthor,
) {
  if (!current.sections.ethicsLetter.declaredAsRequired) {
    throw new Error('Must declare ethics letter as required first');
  }

  if (!current.sections.ethicsLetter.approvalLetterDocs.some((x) => x.objectId == objectId)) {
    throw new Error('this id doesnt exist');
  }

  const updatePart: Partial<UpdateApplication> = {
    sections: {
      ethicsLetter: {
        // send the all the items without the deleted one
        approvalLetterDocs: current.sections.ethicsLetter.approvalLetterDocs.filter(
          (d) => d.objectId !== objectId,
        ),
      },
    },
  };

  if (current.state == 'DRAFT') {
    updateAppStateForDraftApplication(current, updatePart, updatedBy, true);
  } else if (current.state == 'REVISIONS REQUESTED') {
    updateAppStateForReturnedApplication(current, updatePart, updatedBy, true);
  } else if (current.state == 'SIGN AND SUBMIT') {
    updateAppStateForSignAndSubmit(current, updatePart, updatedBy, true);
  } else {
    throw new Error('Cannot delete ethics letter in this application state');
  }

  onAppUpdate(current);
  return current;
}

export function getSearchFieldValues(appDoc: Application) {
  return [
    appDoc.appId,
    appDoc.state,
    appDoc.sections.ethicsLetter.declaredAsRequired ? 'yes' : 'no',
    // this will be ET to match admin location when they do search
    moment(appDoc.lastUpdatedAtUtc).tz('America/Toronto').format('YYYY-MM-DD'),
    appDoc.expiresAtUtc
      ? moment(appDoc.expiresAtUtc).tz('America/Toronto').format('YYYY-MM-DD')
      : '',
    appDoc.sections.applicant.info.displayName,
    appDoc.sections.applicant.info.googleEmail,
    appDoc.sections.applicant.info.primaryAffiliation,
    appDoc.sections.applicant.address.country,
    appDoc.isRenewal ? AppType.RENEWAL : AppType.NEW,
  ].filter((x) => !(x === null || x === undefined || x.trim() === ''));
}

export function newApplication(identity: Identity): Partial<Application> {
  const app: Partial<Application> = {
    state: 'DRAFT',
    submitterId: identity.userId,
    submitterEmail: identity.tokenInfo.context.user.email,
    revisionRequest: emptyRevisionRequest(),
    sections: {
      collaborators: {
        meta: { status: 'PRISTINE', errorsList: [] },
        list: [],
      },
      appendices: {
        meta: { status: 'PRISTINE', errorsList: [] },
        agreements: getAppendixAgreements(),
      },
      dataAccessAgreement: {
        meta: { status: 'PRISTINE', errorsList: [] },
        agreements: getDataAccessAgreement(),
      },
      terms: {
        meta: { status: 'PRISTINE', errorsList: [] },
        agreement: {
          accepted: false,
          name: TERMS_AGREEMENT_NAME,
        },
      },
      applicant: {
        meta: { status: 'PRISTINE', errorsList: [] },
        address: {
          building: '',
          cityAndProvince: '',
          country: '',
          postalCode: '',
          streetAddress: '',
        },
        info: {
          firstName: '',
          googleEmail: '',
          displayName: '',
          institutionEmail: '',
          website: '',
          lastName: '',
          middleName: '',
          positionTitle: '',
          primaryAffiliation: '',
          suffix: '',
          title: '',
        },
      },
      projectInfo: {
        background: '',
        methodology: '',
        aims: '',
        website: '',
        title: '',
        summary: '',
        publicationsURLs: [],
        meta: { status: 'PRISTINE', errorsList: [] },
      },
      ethicsLetter: {
        // tslint:disable-next-line:no-null-keyword
        declaredAsRequired: null,
        approvalLetterDocs: [],
        meta: { status: 'PRISTINE', errorsList: [] },
      },
      representative: {
        address: {
          building: '',
          cityAndProvince: '',
          country: '',
          postalCode: '',
          streetAddress: '',
        },
        addressSameAsApplicant: false,
        info: {
          firstName: '',
          googleEmail: '',
          institutionEmail: '',
          displayName: '',
          lastName: '',
          middleName: '',
          website: '',
          positionTitle: '',
          primaryAffiliation: '',
          suffix: '',
          title: '',
        },
        meta: { status: 'PRISTINE', errorsList: [] },
      },
      signature: {
        meta: {
          status: 'DISABLED',
          errorsList: [],
        },
        signedAppDocObjId: '',
        signedDocName: '',
      },
    },
    updates: [],
    isRenewal: false,
    ableToRenew: false,
  };

  const author = getUpdateAuthor(identity.userId, false); // set to false as we already know user scopes have been checked
  const createdEvent = createUpdateEvent(app as Application, author, UpdateEvent.CREATED);
  app.updates?.push(createdEvent);

  return app;
}

export function emptyRevisionRequest() {
  return {
    applicant: {
      details: '',
      requested: false,
    },
    collaborators: {
      details: '',
      requested: false,
    },
    general: {
      details: '',
      requested: false,
    },
    projectInfo: {
      details: '',
      requested: false,
    },
    representative: {
      details: '',
      requested: false,
    },
    ethicsLetter: {
      details: '',
      requested: false,
    },
    signature: {
      details: '',
      requested: false,
    },
  };
}

function uploadEthicsLetter(
  current: Application,
  id: string,
  name: string,
  updatedBy: UpdateAuthor,
) {
  if (!current.sections.ethicsLetter.declaredAsRequired) {
    throw new Error('Must declare ethics letter as required first');
  }

  const updatePart: Partial<UpdateApplication> = {
    sections: {
      ethicsLetter: {
        // we need to provide the existing items as well for the merge logic to work correctly and not delete array items
        approvalLetterDocs: current.sections.ethicsLetter.approvalLetterDocs
          // remove any current docs that have new docs name
          .filter((doc) => doc.name !== name)
          .concat([
            {
              name,
              objectId: id,
              uploadedAtUtc: new Date(),
            },
          ]),
      },
    },
  };

  if (current.state == 'DRAFT') {
    updateAppStateForDraftApplication(current, updatePart, updatedBy, true);
  } else if (current.state == 'REVISIONS REQUESTED') {
    updateAppStateForReturnedApplication(current, updatePart, updatedBy, true);
  } else if (current.state == 'APPROVED') {
    updateAppStateForApprovedApplication(current, updatePart, false, updatedBy, true);
  } else if (current.state == 'SIGN AND SUBMIT') {
    updateAppStateForSignAndSubmit(current, updatePart, updatedBy, true);
  } else {
    throw new Error('cannot update ethics letter at this state');
  }
  onAppUpdate(current);

  return current;
}

function updateAppStateForReviewApplication(
  current: Application,
  updatePart: Partial<UpdateApplication>,
  updatedBy: UpdateAuthor,
) {
  // if the admin has chosen a custom expiry date and asked to save
  if (updatePart.expiresAtUtc) {
    // todo this needs validation
    current.expiresAtUtc = updatePart.expiresAtUtc;
  }

  // admin wants to approve the app
  if (updatePart.state == 'APPROVED') {
    return transitionToApproved(current, updatedBy);
  }

  if (updatePart.state == 'REJECTED') {
    return transitionToRejected(current, updatePart, updatedBy);
  }

  if (updatePart.state == 'REVISIONS REQUESTED') {
    return transitionToRevisionsRequested(current, updatePart, updatedBy);
  }

  if (updatePart.state === 'CLOSED') {
    throw new Error('Cannot close an application in REVIEW state.');
  }
}

function transitionToRevisionsRequested(
  current: Application,
  updatePart: Partial<UpdateApplication>,
  updateAuthor: UpdateAuthor,
) {
  if (updatePart.revisionRequest == undefined) {
    throw new BadRequest('you need to select at least one specific section');
  }

  validateRevisionRequest(updatePart.revisionRequest);

  // update the current state of revision request for the app with the incoming data
  current.revisionRequest = mergeKnown(current.revisionRequest, updatePart.revisionRequest);

  markSectionsForReview(current);

  // empty the signature (need to delete the document too.)
  resetSignedDocument(current);
  current.state = 'REVISIONS REQUESTED';
  current.updates.push(createUpdateEvent(current, updateAuthor, UpdateEvent.REVISIONS_REQUESTED));
  return current;
}

function resetSignedDocument(current: Application) {
  current.sections.signature.signedAppDocObjId = '';
  current.sections.signature.uploadedAtUtc = undefined;
  current.sections.signature.signedDocName = '';
}

<<<<<<< HEAD
const createUpdateEvent: (
  app: Application,
  author: UpdateAuthor,
  updateEvent: UpdateEvent,
) => ApplicationUpdate = (app, author, updateEvent) => {
  const currentDate = moment.utc();
  const daysElapsed = currentDate.diff(app.lastUpdatedAtUtc, 'days');
  // some values are recorded separately here (eg. projectTitle, country) since we want a snapshot of these at the time the event occurred
  return {
    date: currentDate.toDate(),
    status: updateEvent,
    author,
    appType: app.isRenewal ? AppType.RENEWAL : AppType.NEW,
    daysElapsed,
    institution: app.sections.applicant.info.primaryAffiliation,
    country: app.sections.applicant.address.country,
    applicant: app.sections.applicant.info.displayName,
    projectTitle: app.sections.projectInfo.title,
    ethicsLetterRequired: app.sections.ethicsLetter.declaredAsRequired,
  };
};
=======
function deleteApprovedAppDocument(current: Application, objectId: string) {
  if (!current.approvedAppDocs.some((doc) => doc.approvedAppDocObjId === objectId)) {
    throw new Error(`This id doesn't exist`);
  }
  const updatedDocs = current.approvedAppDocs.filter((doc) => doc.approvedAppDocObjId !== objectId);
  current.approvedAppDocs = updatedDocs;
  return current;
}
>>>>>>> 4363998c

function transitionToRejected(
  current: Application,
  updatePart: Partial<UpdateApplication>,
  rejectedBy: UpdateAuthor,
) {
  current.state = 'REJECTED';
  current.denialReason = updatePart.denialReason || '';
  current.updates.push(createUpdateEvent(current, rejectedBy, UpdateEvent.REJECTED));
  return current;
}

function transitionToApproved(current: Application, approvedBy: UpdateAuthor) {
  current.state = 'APPROVED';
  current.approvedAtUtc = new Date();
  current.updates.push(createUpdateEvent(current, approvedBy, UpdateEvent.APPROVED));
  // if there was no custom expiry date set already
  if (!current.expiresAtUtc) {
    current.expiresAtUtc = moment().add(2, 'year').toDate();
  }
  return current;
}

const transitionToClosed: (current: Application, closedBy: UpdateAuthor) => Application = (
  current,
  closedBy,
) => {
  current.state = 'CLOSED';
  current.closedBy = closedBy.id;
  const closedDate = moment().toDate();
  current.closedAtUtc = closedDate;
  current.updates.push(createUpdateEvent(current, closedBy, UpdateEvent.CLOSED));
  // if expiresAtUtc exists, set to date app was closed
  if (current.expiresAtUtc) {
    current.expiresAtUtc = closedDate;
  }
  return current;
};

function validateRevisionRequest(revisionRequest: RevisionRequestUpdate) {
  const atleastOneRequested = Object.keys(revisionRequest)
    .map((k) => k as keyof RevisionRequestUpdate)
    .filter((k) => k != 'general')
    .some((k) => revisionRequest[k]?.requested);

  if (!atleastOneRequested) {
    throw new BadRequest('At least one specific section should be requested for revision');
  }

  return true;
}

function markSectionsForReview(current: Application) {
  const atleastOneNonSignatureRequeted = Object.keys(current.revisionRequest)
    .map((k) => k as keyof RevisionRequestUpdate)
    .filter((k) => k != 'general' && k != 'signature')
    .some((k) => current.revisionRequest[k]?.requested);

  Object.keys(current.revisionRequest)
    .map((k) => k as keyof RevisionRequestUpdate)
    .filter((k) => k != 'general' && k != 'signature')
    .filter((k) => current.revisionRequest[k]?.requested)
    .forEach((k) => {
      type sectionNames = keyof Application['sections'] & keyof Application['revisionRequest'];
      current.sections[k as sectionNames].meta.status = 'REVISIONS REQUESTED';
    });

  // special handling for the signature section since it should be done last thing
  // and we want to disable it until other sections are updated.
  if (current.revisionRequest.signature.requested) {
    current.sections.signature.meta.status = atleastOneNonSignatureRequeted
      ? 'REVISIONS REQUESTED DISABLED'
      : 'REVISIONS REQUESTED';
  } else {
    current.sections.signature.meta.status = 'DISABLED';
  }
}

function updateAppStateForSignAndSubmit(
  current: Application,
  updatePart: Partial<UpdateApplication>,
  updatedBy: UpdateAuthor,
  updateDocs?: boolean,
) {
  if (updatePart.state === 'CLOSED') {
    return transitionToClosed(current, updatedBy);
  }
  // applicant wants to submit the app
  if (updatePart.state == 'REVIEW') {
    const ready = isReadyForReview(current);
    if (ready) {
      current.state = 'REVIEW';
      current.submittedAtUtc = new Date();
      // reset revision request section
      current.revisionRequest = emptyRevisionRequest();
      current.updates.push(createUpdateEvent(current, updatedBy, UpdateEvent.SUBMITTED));
      resetSectionUpdatedFlag(current);
    }
    return current;
  }

  if (!updatePart.sections) {
    throw new Error();
  }

  // applicant went back and updated completed sections (we treat that as an update in draft state)
  if (wasInRevisionRequestState(current)) {
    updateAppStateForReturnedApplication(current, updatePart, updatedBy, updateDocs);
  } else {
    updateAppStateForDraftApplication(current, updatePart, updatedBy, updateDocs);
  }

  return current;
}

function resetSectionUpdatedFlag(current: Application) {
  Object.keys(current.sections).forEach((s: string) => {
    delete current.sections[s as keyof Application['sections']].meta.updated;
  });
}

export function wasInRevisionRequestState(app: Application) {
  const revisionsRequested = Object.keys(app.revisionRequest)
    .map((k) => k as keyof Application['revisionRequest'])
    .filter((k) => k !== 'general')
    .some((k) => {
      return app.revisionRequest[k].requested;
    });

  return revisionsRequested;
}

function isReadyForReview(application: Application) {
  return application.sections.signature.meta.status === 'COMPLETE';
}

function updateAppStateForApprovedApplication(
  currentApplication: Application,
  updatePart: Partial<UpdateApplication>,
  isReviewer: boolean,
  updatedBy: UpdateAuthor,
  updateDocs?: boolean,
) {
  if (updatePart.state === 'CLOSED') {
    return transitionToClosed(currentApplication, updatedBy);
  }
  if (currentApplication.sections.ethicsLetter.declaredAsRequired && updateDocs) {
    delete updatePart.sections?.ethicsLetter?.declaredAsRequired;
    updateEthics(updatePart, currentApplication, updateDocs);
  }
}

function updateAppStateForReturnedApplication(
  current: Application,
  updatePart: Partial<UpdateApplication>,
  updatedBy: UpdateAuthor,
  updateDocs?: boolean,
) {
  if (updatePart.state === 'CLOSED') {
    return transitionToClosed(current, updatedBy);
  }
  if (current.revisionRequest.applicant.requested) {
    updateApplicantSection(updatePart, current);
  }
  if (current.revisionRequest.representative.requested) {
    updateRepresentative(updatePart, current);
  }
  if (current.revisionRequest.projectInfo.requested) {
    updateProjectInfo(updatePart, current);
  }
  if (current.revisionRequest.ethicsLetter.requested) {
    updateEthics(updatePart, current, updateDocs);
  }

  const signatureSectionStatus = current.revisionRequest.signature.requested
    ? 'REVISIONS REQUESTED'
    : 'PRISTINE';

  const rollBackSignatureStatus = current.revisionRequest.signature.requested
    ? 'REVISIONS REQUESTED DISABLED'
    : 'DISABLED';

  transitionToSignAndSubmitOrRollBack(
    current,
    signatureSectionStatus,
    rollBackSignatureStatus,
    'REVISIONS REQUESTED',
  );
}

function updateAppStateForDraftApplication(
  current: Application,
  updatePart: Partial<UpdateApplication>,
  updatedBy: UpdateAuthor,
  updateDocs?: boolean,
) {
  if (updatePart.state === 'CLOSED') {
    return transitionToClosed(current, updatedBy);
  }
  updateTerms(updatePart, current);
  updateApplicantSection(updatePart, current);
  updateRepresentative(updatePart, current);
  updateProjectInfo(updatePart, current);
  updateEthics(updatePart, current, updateDocs);
  updateDataAccessAgreements(updatePart, current);
  updateAppendices(updatePart, current);

  // check if it's ready to move to the next state [DRAFT => SIGN & SUBMIT]
  // OR should move back to draft from SIGN & SUBMIT
  transitionToSignAndSubmitOrRollBack(current, 'PRISTINE', 'DISABLED', 'DRAFT');
}

function transitionToSignAndSubmitOrRollBack(
  current: Application,
  signatureSectionStateAfter: SectionStatus,
  rollBackSignatureStatus: SectionStatus,
  rollbackStatus: State,
) {
  const isReady = isReadyToSignAndSubmit(current);
  if (isReady) {
    toSignAndSubmit(current, signatureSectionStateAfter);
  } else {
    current.sections.signature.meta.status = rollBackSignatureStatus;
    current.state = rollbackStatus;
  }
  resetSignedDocument(current);
}

function toSignAndSubmit(current: Application, signatureSectionState: SectionStatus) {
  // if all sections are ready and collaborator is not, then since it's optional
  // we mark it as complete as discussed on slack.
  if (current.sections.collaborators.meta.status == 'PRISTINE') {
    current.sections.collaborators.meta.status = 'COMPLETE';
  }
  current.sections.signature.meta.status = signatureSectionState;
  current.state = 'SIGN AND SUBMIT';
}

function updateAppendices(updatePart: Partial<UpdateApplication>, current: Application) {
  if (updatePart.sections?.appendices?.agreements) {
    mergeAgreementArray(
      current.sections.appendices.agreements,
      updatePart.sections.appendices.agreements,
    );
    validateAppendices(current);
  }
}

function updateDataAccessAgreements(updatePart: Partial<UpdateApplication>, current: Application) {
  if (updatePart.sections?.dataAccessAgreement?.agreements) {
    mergeAgreementArray(
      current.sections.dataAccessAgreement.agreements,
      updatePart.sections.dataAccessAgreement.agreements,
    );
    validateDataAccessAgreement(current);
  }
}

function updateEthics(
  updatePart: Partial<UpdateApplication>,
  current: Application,
  updateDocs?: boolean,
) {
  if (updatePart.sections?.ethicsLetter) {
    // prevent update of the documents from here
    if (!updateDocs) {
      delete updatePart.sections.ethicsLetter.approvalLetterDocs;
    }
    current.sections.ethicsLetter = mergeKnown(
      current.sections.ethicsLetter,
      updatePart.sections.ethicsLetter,
    );

    // if the applicant switched the answer from yes to no, we no longer keep
    if (!current.sections.ethicsLetter.declaredAsRequired) {
      current.sections.ethicsLetter.approvalLetterDocs = [];
    }
    validateEthicsLetterSection(current);
  }
}

function updateProjectInfo(updatePart: Partial<UpdateApplication>, current: Application) {
  if (updatePart.sections?.projectInfo) {
    current.sections.projectInfo = mergeKnown(
      current.sections.projectInfo,
      updatePart.sections.projectInfo,
    );
    validateProjectInfo(current);
  }
}

function updateTerms(updatePart: Partial<UpdateApplication>, current: Application) {
  if (updatePart.sections?.terms?.agreement.accepted !== undefined) {
    current.sections.terms.agreement.accepted = updatePart.sections?.terms.agreement.accepted;
    if (current.sections.terms.agreement.accepted) {
      current.sections.terms.meta.status = 'COMPLETE';
    } else {
      current.sections.terms.meta.status = 'INCOMPLETE';
    }
  }
}

function updateRepresentative(updatePart: Partial<UpdateApplication>, current: Application) {
  if (updatePart.sections?.representative) {
    // we don't want to update address from representative if we are using same applicant address
    // this is an edge case if there is an API misuse
    if (
      updatePart.sections.representative.addressSameAsApplicant === true ||
      (current.sections.representative.addressSameAsApplicant === true &&
        updatePart.sections.representative.addressSameAsApplicant !== false)
    ) {
      updatePart.sections.representative.address = {
        building: '',
        cityAndProvince: '',
        country: '',
        postalCode: '',
        streetAddress: '',
      };
    }

    current.sections.representative = mergeKnown(
      current.sections.representative,
      updatePart.sections.representative,
    );
    const info = current.sections.representative.info;
    if (!!info.firstName.trim() && !!info.lastName.trim()) {
      current.sections.representative.info.displayName =
        info.firstName.trim() + ' ' + info.lastName.trim();
    }
    const currentState = current.sections.representative.meta.status;
    current.sections.representative.meta.updated = true;
    updateRepresentitaveSectionState(current);
  }
}

function updateRepresentitaveSectionState(app: Application) {
  const { isValid, errors } = validateRepresentativeSection(app);
  app.sections.representative.meta.errorsList = errors;
  const revRequested = app.revisionRequest.representative.requested;
  const wasUpdated = app.sections.representative.meta.updated;
  const newState: SectionStatus = transitionSectionState(wasUpdated, isValid, revRequested);
  app.sections.representative.meta.status = newState;
}

function transitionSectionState(
  wasUpdated: boolean | undefined,
  isValid: boolean,
  revRequested: boolean,
) {
  let newState: SectionStatus;
  if (wasUpdated) {
    newState = isValid ? 'COMPLETE' : 'INCOMPLETE';
  } else {
    if (revRequested) {
      newState = isValid ? 'REVISIONS REQUESTED' : 'INCOMPLETE';
    } else {
      newState = isValid ? 'COMPLETE' : 'INCOMPLETE';
    }
  }
  return newState;
}

function updateCollaboratorsSectionState(app: Application) {
  const isValid = !app.sections.collaborators.list.some((c) => c.meta.status != 'COMPLETE');
  const newState: SectionStatus = transitionSectionState(
    app.sections.collaborators.meta.updated,
    isValid,
    app.revisionRequest.collaborators.requested,
  );
  app.sections.collaborators.meta.status = newState;
}

function updateApplicantSection(updatePart: Partial<UpdateApplication>, current: Application) {
  if (updatePart.sections?.applicant) {
    current.sections.applicant = mergeKnown(
      current.sections.applicant,
      updatePart.sections.applicant,
    );
    const info = current.sections.applicant.info;
    if (!!info.firstName.trim() && !!info.lastName.trim()) {
      current.sections.applicant.info.displayName =
        info.firstName.trim() + ' ' + info.lastName.trim();
    }
    validateApplicantSection(current);

    // trigger a validation for representative section since there is a dependency on primary affiliation
    // only if there is data there already
    if (current.sections.representative.meta.status !== 'PRISTINE') {
      updateRepresentitaveSectionState(current);
    }

    // trigger a validation for collaborators section since there is a dependency on primary affiliation, institutionEmail and googleEmail
    // only if there is data there already
    if (current.sections.collaborators.meta.status !== 'PRISTINE') {
      validateCollaboratorsSection(current);
      updateCollaboratorsSectionState(current);
    }
  }
}

function validateCollaboratorsSection(app: Application) {
  const validations = app.sections.collaborators.list.map((c) => {
    const { valid, errors } = validateCollaborator(c, app, true);
    // will treat conflicting collab/applicant error differently when the update is to applicant, update
    // will succeed for applicant but related collaborator will be set with an error + incomplete state
    if (valid) {
      c.meta.status = 'COMPLETE';
      c.meta.errorsList = [];
      return true;
    }
    c.meta.status = 'INCOMPLETE';
    c.meta.errorsList = errors;
    return false;
  });

  // if any collaborator is invalid mark the section as incomplete
  if (validations.some((x) => x == false)) {
    app.sections.collaborators.meta.status = 'INCOMPLETE';
  }
}

function mergeAgreementArray(current: AgreementItem[], update: AgreementItem[]) {
  update.forEach((ai) => {
    const name = ai.name;
    const target = current.find((a) => a.name == name);
    if (!target) return;
    target.accepted = ai.accepted;
  });
}

function isReadyToSignAndSubmit(app: Application) {
  const sections = app.sections;
  const requiredSectionsComplete =
    sections.terms.meta.status == 'COMPLETE' &&
    sections.applicant.meta.status == 'COMPLETE' &&
    sections.representative.meta.status == 'COMPLETE' &&
    sections.projectInfo.meta.status == 'COMPLETE' &&
    sections.ethicsLetter.meta.status == 'COMPLETE' &&
    sections.dataAccessAgreement.meta.status == 'COMPLETE' &&
    sections.appendices.meta.status == 'COMPLETE' &&
    // only check that collaborators section is not incomplete or not in revisions requested (which can happen)
    sections.collaborators.meta.status !== 'INCOMPLETE' &&
    sections.collaborators.meta.status !== 'REVISIONS REQUESTED';

  return requiredSectionsComplete;
}

function getAppendixAgreements() {
  return [
    {
      name: APPENDIX_ICGC_GOALS_POLICIES,
      accepted: false,
    },
    {
      name: APPENDIX_DATA_ACCESS_POLICY,
      accepted: false,
    },
    {
      name: APPENDIX_IP_POLICY,
      accepted: false,
    },
  ];
}

function getDataAccessAgreement() {
  return [
    {
      name: IT_AGREEMENT_SOFTWARE_UPDATES,
      accepted: false,
    },
    {
      name: IT_AGREEMENT_PROTECT_DATA,
      accepted: false,
    },
    {
      name: IT_AGREEMENT_MONITOR_ACCESS,
      accepted: false,
    },
    {
      name: IT_AGREEMENT_DESTROY_COPIES,
      accepted: false,
    },
    {
      name: IT_AGREEMENT_ONBOARD_TRAINING,
      accepted: false,
    },
    {
      name: IT_AGREEMENT_PROVIDE_INSTITUTIONAL_POLICIES,
      accepted: false,
    },
    {
      name: IT_AGREEMENT_CONTACT_DACO_FRAUD,
      accepted: false,
    },
    {
      name: DAA_CORRECT_APPLICATION_CONTENT,
      accepted: false,
    },
    {
      name: DAA_AGREE_TO_TERMS,
      accepted: false,
    },
  ];
}

function calculateViewableSectionStatus(
  app: Application,
  section: keyof Application['sections'],
  isReviewer: boolean,
): SectionStatus {
  const reviewableSections: Array<keyof RevisionRequestUpdate> = [
    'applicant',
    'collaborators',
    'ethicsLetter',
    'projectInfo',
    'signature',
    'representative',
  ];
  const reviewableSection = reviewableSections.includes(section as keyof RevisionRequestUpdate);

  if (
    shouldBeLockedByAtThisState(app.state, section, isReviewer) ||
    (!reviewableSection && wasInRevisionRequestState(app))
  ) {
    return 'LOCKED';
  }
  // an extra logic is needed for sections that are usually editable but no revisions required
  // for them in a returned application Or they have revisions
  else if (
    reviewableSection &&
    (app.state == 'REVISIONS REQUESTED' || wasInRevisionRequestState(app)) &&
    !isReviewer
  ) {
    // mark sections that don't have revision requests as locked
    // for example if applicant section is OK we lock it.
    // an edge case is if the applicant changes primary affiliation of applicant and the
    // representative/collaborators now become invalid although they were complete
    // in that case we unlock them and mark as incomplete (decision on slack)
    if (
      section !== 'signature' &&
      app.revisionRequest[section as keyof RevisionRequestUpdate].requested !== true &&
      app.sections[section].meta.status == 'COMPLETE'
    ) {
      return 'LOCKED';
    }

    // mark sections that have revision requests and now completed with custom status to
    // show they were updated after the revision request
    if (
      app.revisionRequest[section as keyof RevisionRequestUpdate].requested === true &&
      app.sections[section].meta.status == 'COMPLETE'
    ) {
      return 'REVISIONS MADE';
    }
  }
  // for collaborators and ethics letters section, applicants may keep adding letters, and add/remove collaborators
  // even after approval, we need to indicate that using a section state 'AMMENDABLE'
  else if (app.state == 'APPROVED' && ['ethicsLetter', 'collaborators'].includes(section)) {
    if (section == 'ethicsLetter') {
      return app.sections.ethicsLetter.declaredAsRequired ? 'AMMENDABLE' : 'LOCKED';
    }
    if (section == 'collaborators') {
      return 'AMMENDABLE';
    }
  }

  // none of the above return the section status as is
  return app.sections[section].meta.status;
}

function shouldBeLockedByAtThisState(
  state: State,
  section: keyof Application['sections'],
  isReviewer: boolean,
) {
  return stateToLockedSectionsMap[state][isReviewer ? 'REVIEWER' : 'APPLICANT'].includes(section);
}

function onAppUpdate(current: Application) {
  current.lastUpdatedAtUtc = new Date();
  current.searchValues = getSearchFieldValues(current);
}<|MERGE_RESOLUTION|>--- conflicted
+++ resolved
@@ -767,7 +767,6 @@
   current.sections.signature.signedDocName = '';
 }
 
-<<<<<<< HEAD
 const createUpdateEvent: (
   app: Application,
   author: UpdateAuthor,
@@ -789,7 +788,7 @@
     ethicsLetterRequired: app.sections.ethicsLetter.declaredAsRequired,
   };
 };
-=======
+
 function deleteApprovedAppDocument(current: Application, objectId: string) {
   if (!current.approvedAppDocs.some((doc) => doc.approvedAppDocObjId === objectId)) {
     throw new Error(`This id doesn't exist`);
@@ -798,7 +797,6 @@
   current.approvedAppDocs = updatedDocs;
   return current;
 }
->>>>>>> 4363998c
 
 function transitionToRejected(
   current: Application,

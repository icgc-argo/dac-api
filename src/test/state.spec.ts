import { Identity } from '@overture-stack/ego-token-middleware';
import {
  Address,
  Application,
  Collaborator,
  TERMS_AGREEMENT_NAME,
  UpdateApplication,
} from '../domain/interface';
import { ApplicationStateManager, newApplication } from '../domain/state';
import { expect } from 'chai';
import _ from 'lodash';
import { BadRequest, ConflictError } from '../utils/errors';
import { c } from '../utils/misc';

const newApplication1: Partial<Application> = newApplication({
  userId: 'abc123',
  tokenInfo: {
    context: {
      user: {
        email: 'test@example.com',
      },
    },
  },
} as Identity);

describe('state manager', () => {
  it('should update terms application', () => {
    const emptyApp: Application = _.cloneDeep({
      ...newApplication1,
      appId: 'DACO-1',
      appNumber: 1,
    }) as Application;
    const state = new ApplicationStateManager(emptyApp);
    const terms = {
      agreement: {
        name: TERMS_AGREEMENT_NAME,
        accepted: true,
      },
    } as any;

    const result = state.updateApp(
      {
        sections: {
          terms,
        },
      },
      false,
<<<<<<< HEAD
=======
      '1',
>>>>>>> 3cdb4a21
    );

    expect(result.sections.terms.agreement.accepted).to.eq(true);
    expect(result.sections.terms.meta.status).to.eq('COMPLETE');
  });

  it('should update applicant info', () => {
    const emptyApp: Application = _.cloneDeep({
      ...newApplication1,
      appId: 'DACO-1',
      appNumber: 1,
    }) as Application;
    const state = new ApplicationStateManager(emptyApp);
    const updatePart: Partial<UpdateApplication> = {
      sections: {
        applicant: {
          info: {
            firstName: 'Bashar',
            lastName: 'Allabadi',
            googleEmail: 'bashar@example.com',
            primaryAffiliation: 'OICR',
          },
        },
      },
    };

    const result = state.updateApp(updatePart, false, '1');
    expect(result.sections.applicant.info).to.include(updatePart.sections?.applicant?.info);
  });

  it('should update representative info', () => {
    const app: Application = getReadyToSignApp();
    expect(app.sections.representative.address?.country).to.eq('Canada');
    const state = new ApplicationStateManager(app);
    const updatePart: Partial<UpdateApplication> = {
      sections: {
        representative: {
          address: {
            country: 'Palestine',
          },
        },
      },
    };

    state.updateApp(updatePart, false, '1');
    expect(state.currentApplication.sections.representative.address?.country).to.eq('Palestine');

    const updatePart2: Partial<UpdateApplication> = {
      sections: {
        representative: {
          addressSameAsApplicant: true,
        },
      },
    };

    state.updateApp(updatePart2, false, '1');
    expect(state.currentApplication.sections.representative.address).to.include({
      building: '',
      cityAndProvince: '',
      country: '',
      postalCode: '',
      streetAddress: '',
    } as Address);
  });

  describe('collaborators', () => {
    it('should add collaborator', () => {
      const emptyApp: Application = _.cloneDeep({
        ...newApplication1,
        appId: 'DACO-1',
        appNumber: 1,
      }) as Application;
      const state = new ApplicationStateManager(emptyApp);
      const collab: Collaborator = {
        meta: {
          errorsList: [],
          status: 'COMPLETE',
        },
        info: {
          firstName: 'Bashar',
          lastName: 'Allabadi',
          googleEmail: 'bashar@example.com',
          primaryAffiliation: 'OICR',
          institutionEmail: 'adsa@example.com',
          middleName: '',
          positionTitle: 'Manager',
          suffix: '',
          title: '',
          displayName: '',
          website: '',
        },
        type: 'personnel',
      };

      const result = state.addCollaborator(collab, 'user123', false);
      expect(result.sections.collaborators.list[0]).to.include(collab);
      expect(result.sections.collaborators.list[0].id).to.not.be.empty;
      expect(result.sections.collaborators.meta.status).to.eq('COMPLETE');
    });

    it('should not add duplicate collaborator', () => {
      const emptyApp: Application = _.cloneDeep({
        ...newApplication1,
        appId: 'DACO-1',
        appNumber: 1,
      }) as Application;
      const state = new ApplicationStateManager(emptyApp);
      const collab: Collaborator = {
        meta: {
          errorsList: [],
          status: 'COMPLETE',
        },
        info: {
          firstName: 'Bashar',
          lastName: 'Allabadi',
          googleEmail: 'bashar@example.com',
          primaryAffiliation: 'OICR',
          institutionEmail: 'adsa@example.com',
          middleName: '',
          positionTitle: 'Manager',
          suffix: '',
          title: '',
          displayName: '',
          website: '',
        },
        type: 'personnel',
      };

      const result = state.addCollaborator(collab, 'user123', false);
      expect(result.sections.collaborators.list[0]).to.include(collab);
      expect(result.sections.collaborators.list[0].id).to.not.be.empty;
      expect(result.sections.collaborators.meta.status).to.eq('COMPLETE');

      const collab2: Collaborator = {
        meta: {
          errorsList: [],
          status: 'COMPLETE',
        },
        info: {
          firstName: 'Bashar1',
          lastName: 'Allabadi2',
          googleEmail: 'bashar@example.com',
          primaryAffiliation: 'OICR',
          institutionEmail: 'adsa11@example.com',
          middleName: '',
          positionTitle: 'Manager',
          suffix: '',
          title: '',
          displayName: '',
          website: '',
        },
        type: 'personnel',
      };
      try {
        state.addCollaborator(collab, 'user123', false);
      } catch (err) {
        if (err instanceof ConflictError) {
          return true;
        }
      }
      throw new Error('test failed expected an error');
    });
  });

  it('should check collaborator primary affiliation', () => {
    const app: Application = _.cloneDeep({
      ...newApplication1,
      appId: 'DACO-1',
      appNumber: 1,
    }) as Application;
    app.sections.applicant.info.primaryAffiliation = 'ACME';
    const state = new ApplicationStateManager(app);
    const collab: Collaborator = {
      meta: {
        errorsList: [],
        status: 'COMPLETE',
      },
      info: {
        firstName: 'Bashar',
        lastName: 'Allabadi',
        googleEmail: 'bashar@example.com',
        primaryAffiliation: 'OICR',
        institutionEmail: 'adsa@example.com',
        middleName: '',
        positionTitle: 'Manager',
        suffix: '',
        title: '',
        displayName: '',
        website: '',
      },
      type: 'personnel',
    };

    try {
      state.addCollaborator(collab, 'user123', false);
    } catch (e) {
      expect((e as BadRequest).info.errors[0]).to.include({
<<<<<<< HEAD
        field: 'primaryAffiliation',
=======
        field: 'primaryAffililation',
>>>>>>> 3cdb4a21
        message: 'Primary Affiliation must be the same as the Applicant',
      });
    }

    // add with correct PA
    collab.info.primaryAffiliation = 'ACME';
    const app2 = state.addCollaborator(collab, 'user123', false);
    app2.sections.collaborators.list[0].id = 'collab-1';
    expect(app2.sections.collaborators.list[0].meta.status).to.eq('COMPLETE');

    // change applicant PA and observe collaborator goes to incomplete
    const state2 = new ApplicationStateManager(app2);
    const app3 = state2.updateApp(
      {
        sections: {
          applicant: {
            info: {
              primaryAffiliation: 'OICR',
            },
          },
        },
      },
      false,
<<<<<<< HEAD
=======
      '1',
>>>>>>> 3cdb4a21
    );
    expect(app3.sections.collaborators.list[0].meta.status).to.eq('INCOMPLETE');

    // fix the collaborator to match applicant PA again
    collab.id = 'collab-1';
    collab.info.primaryAffiliation = 'OICR';
    const state3 = new ApplicationStateManager(app3);
    const app4 = state3.updateCollaborator(collab, 'user123');
    expect(app4.sections.collaborators.list[0].meta.status).to.eq('COMPLETE');
  });

  it('should change to sign & submit', () => {
    const filledApp: Application = getReadyToSignApp();
  });

  it('should change to review', () => {
    const filledApp: Application = getAppInReview();
  });

  it('should request revision for section', () => {
    const app: Application = getAppInReview();
    const state = new ApplicationStateManager(app);
    const updated = state.updateApp(
      {
        state: 'REVISIONS REQUESTED',
        revisionRequest: {
          applicant: {
            requested: true,
            details: 'Please provide more accurate address',
          },
          representative: {
            requested: true,
            details: 'asdasd',
          },
          projectInfo: {
            requested: false,
            details: '',
          },
          collaborators: {
            requested: false,
            details: '',
          },
          ethicsLetter: {
            requested: true,
            details: 'Ethics approval letter is not signed',
          },
          signature: {
            requested: true,
            details: 'signature need to be signed',
          },
          general: {
            requested: true,
            details: 'Some generic comment',
          },
        },
      },
      true,
<<<<<<< HEAD
=======
      '1',
>>>>>>> 3cdb4a21
    );

    const userApp = state.prepareApplicantionForUser(false);
    expect(userApp.sections.representative.meta.status).to.eq('REVISIONS REQUESTED');
  });
});

export function getReadyToSignApp() {
  const app: Application = _.cloneDeep({
    ...newApplication1,
    appId: 'DACO-2341',
    appNumber: 1,
  }) as Application;
  const updatePart: UpdateApplication['sections'] = _.pick(_.cloneDeep(app), 'sections').sections;
  c(updatePart.terms).agreement.accepted = true;
  c(updatePart.applicant).info = getRandomInfo();
  c(updatePart.applicant).address = getAddress();
  c(updatePart.representative).address = getAddress();
  c(updatePart.representative).info = _.omit(getRandomInfo(), 'googleEmail');
  c(updatePart.dataAccessAgreement).agreements.forEach((ag) => (ag.accepted = true));
  c(updatePart.appendices).agreements.forEach((ag) => (ag.accepted = true));
  c(updatePart.ethicsLetter).declaredAsRequired = false;
  updatePart.projectInfo = {
    aims: 'paspd apsd ]a]]eromad  lsad lasd llaal  asdld  aslld',
    background: 'paspd apsd ]a]]eromad  lsad lasd llaal  asdld  aslld',
    methodology: 'paspd apsd ]a]]eromad  lsad lasd llaal  asdld  aslld',
    summary: 'aaa bb cc',
    title: 'title title title',
    website: 'http://www.institutionWebsite.web',
    publicationsURLs: ['http://www.website.web', 'http://abcd.efg.ca', 'http://hijk.lmnop.qrs'],
  };
  const state = new ApplicationStateManager(app);
  const newState = state.updateApp(
    {
      sections: updatePart,
    },
    false,
<<<<<<< HEAD
=======
    '1',
>>>>>>> 3cdb4a21
  );
  expect(newState.state).to.eq('SIGN AND SUBMIT');
  return newState;
}

export function getAppInReview() {
  const app = getReadyToSignApp();
  const state = new ApplicationStateManager(app);
  const appAfterSign = state.addDocument('12345', 'signed.pdf', 'SIGNED_APP', 'user123', false);
  const updatePart: Partial<UpdateApplication> = {
    state: 'REVIEW',
  };
  const state2 = new ApplicationStateManager(appAfterSign);
  const result = state2.updateApp(updatePart, false, '1');
  expect(result.state).to.eq('REVIEW');
  return result;
}

export function getApprovedApplication() {
  const app = getAppInReview();
  const state = new ApplicationStateManager(app);
  const updatePart: Partial<UpdateApplication> = {
    state: 'APPROVED',
  };
  const result = state.updateApp(updatePart, true, '1');
  expect(result.state).to.eq('APPROVED');
  expect(result.approvedAtUtc).to.not.eq(undefined);
  return result;
}

export function getRejectedApplication() {
  const app = getAppInReview();
  const state = new ApplicationStateManager(app);
  const updatePart: Partial<UpdateApplication> = {
    state: 'REJECTED',
    denialReason: 'Your plans to use the data is not accepted.'
  };
  const result = state.updateApp(updatePart, true, '1');
  expect(result.state).to.eq('REJECTED');
  expect(result.lastUpdatedAtUtc).to.not.eq(undefined);
  return result;
}

export function getAppInRevisionRequested() {
  const app = getAppInReview();
  const state = new ApplicationStateManager(app);
  const update: Partial<UpdateApplication> = {
    revisionRequest: {
      applicant: {
        details: `hello hello, did you brush you teeth ? <br/>
                  did you wash your hands <br/>
                  did you comb your hair <br/>
                  hello hello`,
        requested: true,
      },
      ethicsLetter: {
        details: `Problem problem`,
        requested: true,
      },
      projectInfo: {
        details: 'hello... is it me you lookin for',
        requested: true,
      },
      general: {
        details:
          "General Kenobi... hello there, a surprise for sure, but a welcomed one. let's see how it renders",
        requested: true,
      },
    },
    state: 'REVISIONS REQUESTED',
  };
  const result = state.updateApp(update, true, '1');
  expect(result.state).to.eq('REVISIONS REQUESTED');
  return result;
}

function getAddress(): Address {
  return {
    building: 'MARS',
    cityAndProvince: 'Toronto, Ontario',
    country: 'Canada',
    postalCode: 'A1B 2C3',
    streetAddress: '555 University street',
  };
}

function getRandomInfo() {
  return {
    firstName: 'Bashar',
    googleEmail: 'bashar@gmail.com',
    displayName: 'Bashar Allabadi',
    institutionEmail: 'bashar@oicr.on.ca',
    website: 'http://www.oicr.on.ca',
    lastName: 'Allabadi',
    middleName: 'ali',
    positionTitle: 'Software developer',
    primaryAffiliation: 'OICR',
    suffix: 'suffix',
    title: 'title',
  };
}<|MERGE_RESOLUTION|>--- conflicted
+++ resolved
@@ -45,10 +45,7 @@
         },
       },
       false,
-<<<<<<< HEAD
-=======
       '1',
->>>>>>> 3cdb4a21
     );
 
     expect(result.sections.terms.agreement.accepted).to.eq(true);
@@ -246,11 +243,7 @@
       state.addCollaborator(collab, 'user123', false);
     } catch (e) {
       expect((e as BadRequest).info.errors[0]).to.include({
-<<<<<<< HEAD
         field: 'primaryAffiliation',
-=======
-        field: 'primaryAffililation',
->>>>>>> 3cdb4a21
         message: 'Primary Affiliation must be the same as the Applicant',
       });
     }
@@ -274,10 +267,7 @@
         },
       },
       false,
-<<<<<<< HEAD
-=======
       '1',
->>>>>>> 3cdb4a21
     );
     expect(app3.sections.collaborators.list[0].meta.status).to.eq('INCOMPLETE');
 
@@ -335,10 +325,7 @@
         },
       },
       true,
-<<<<<<< HEAD
-=======
       '1',
->>>>>>> 3cdb4a21
     );
 
     const userApp = state.prepareApplicantionForUser(false);
@@ -376,10 +363,7 @@
       sections: updatePart,
     },
     false,
-<<<<<<< HEAD
-=======
     '1',
->>>>>>> 3cdb4a21
   );
   expect(newState.state).to.eq('SIGN AND SUBMIT');
   return newState;

import { UserIdentity } from '@overture-stack/ego-token-middleware';
import { expect } from 'chai';
import { isDate, pick, cloneDeep, omit, get, every, set, isEqual } from 'lodash';
import moment, { unitOfTime } from 'moment';

import {
  Address,
  AgreementItem,
  Application,
  Collaborator,
  DacoRole,
  PauseReason,
  UpdateApplication,
} from '../domain/interface';
import { ApplicationStateManager, newApplication, renewalApplication } from '../domain/state';
import { BadRequest, ConflictError, Forbidden } from '../utils/errors';
import { checkIsDefined } from '../utils/misc';
import { NOTIFICATION_UNIT_OF_TIME } from '../utils/constants';
import { mockApplicantToken, mockedConfig } from './mocks.spec';

const stateTestConfig = mockedConfig();

const newApplication1: Partial<Application> = newApplication(mockApplicantToken as UserIdentity);

function appWithMockedAttestationDate(
  app: Application,
  countToAdd: number,
  units: unitOfTime.DurationConstructor = NOTIFICATION_UNIT_OF_TIME,
): Application {
  const {
    durations: {
      attestation: { unitOfTime, count },
    },
  } = stateTestConfig;
  app.approvedAtUtc = moment
    .utc(new Date())
    .subtract(count, unitOfTime)
    .add(countToAdd, units)
    .toDate();
  return app;
}

function appWithMockExpiryDate(
  app: Application,
  countToAdd: number,
  units: unitOfTime.DurationConstructor = NOTIFICATION_UNIT_OF_TIME,
): Application {
  const {
    durations: {
      expiry: { count, unitOfTime },
    },
  } = stateTestConfig;
  const mockExpiryDate = moment(app.expiresAtUtc)
    .subtract(count, unitOfTime)
    .add(countToAdd, units)
    .toDate();
  app.expiresAtUtc = mockExpiryDate;
  return app;
}

describe('state manager', () => {
  it('should fail to create an application without submitter email', () => {
    const userWithNoEmail = cloneDeep(mockApplicantToken);
    set(userWithNoEmail, 'tokenInfo.context.user.email', undefined);
    expect(get(userWithNoEmail, 'tokenInfo.context.user.email')).to.be.undefined;
    expect(() => newApplication(userWithNoEmail as UserIdentity)).to.throw(
      Forbidden,
      'A submitter email is required to create a new application.',
    );
  });

  it('should update applicant info', () => {
    const emptyApp: Application = cloneDeep({
      ...newApplication1,
      appId: 'DACO-1',
      appNumber: 1,
    }) as Application;
    const state = new ApplicationStateManager(emptyApp);
    const updatePart: Partial<UpdateApplication> = {
      sections: {
        applicant: {
          info: {
            firstName: 'Bashar',
            lastName: 'Allabadi',
            googleEmail: 'bashar@example.com',
            primaryAffiliation: 'OICR',
          },
        },
      },
    };

    const result = state.updateApp(updatePart, false, { id: '1', role: DacoRole.SUBMITTER });
    expect(result.sections.applicant.info).to.include(updatePart.sections?.applicant?.info);
  });

  it('should update representative info', () => {
    const app: Application = getReadyToSignApp();
    expect(app.sections.representative.address?.country).to.eq('Canada');
    const state = new ApplicationStateManager(app);
    const updatePart: Partial<UpdateApplication> = {
      sections: {
        representative: {
          address: {
            country: 'Palestine',
          },
        },
      },
    };

    state.updateApp(updatePart, false, { id: '1', role: DacoRole.SUBMITTER });
    expect(state.currentApplication.sections.representative.address?.country).to.eq('Palestine');

    const updatePart2: Partial<UpdateApplication> = {
      sections: {
        representative: {
          addressSameAsApplicant: true,
        },
      },
    };

    state.updateApp(updatePart2, false, { id: '1', role: DacoRole.SUBMITTER });
    expect(state.currentApplication.sections.representative.address).to.include({
      building: '',
      cityAndProvince: '',
      country: '',
      postalCode: '',
      streetAddress: '',
    } as Address);
  });

  describe('collaborators', () => {
    it('1) should add collaborator', () => {
      const emptyApp: Application = cloneDeep({
        ...newApplication1,
        appId: 'DACO-1',
        appNumber: 1,
      }) as Application;
      const state = new ApplicationStateManager(emptyApp);
      const collab: Collaborator = {
        meta: {
          errorsList: [],
          status: 'COMPLETE',
        },
        info: {
          firstName: 'Bashar',
          lastName: 'Allabadi',
          googleEmail: 'bashar@example.com',
          primaryAffiliation: 'OICR',
          institutionEmail: 'adsa@example.com',
          middleName: '',
          positionTitle: 'Manager',
          suffix: '',
          title: '',
          displayName: 'Bashar Allabadi',
          website: '',
        },
        type: 'personnel',
      };

      const result = state.addCollaborator(collab, mockApplicantToken);

      expect(result.sections.collaborators.list[0]).to.deep.include(collab);
      expect(result.sections.collaborators.list[0].id).to.not.be.empty;
      expect(result.sections.collaborators.meta.status).to.eq('COMPLETE');
    });

    it('2) should not add duplicate collaborator', () => {
      const emptyApp: Application = cloneDeep({
        ...newApplication1,
        appId: 'DACO-1',
        appNumber: 1,
      }) as Application;
      const state = new ApplicationStateManager(emptyApp);
      const collab: Collaborator = {
        meta: {
          errorsList: [],
          status: 'COMPLETE',
        },
        info: {
          firstName: 'Bashar',
          lastName: 'Allabadi',
          googleEmail: 'bashar@example.com',
          primaryAffiliation: 'OICR',
          institutionEmail: 'adsa@example.com',
          middleName: '',
          positionTitle: 'Manager',
          suffix: '',
          title: '',
          displayName: 'Bashar Allabadi',
          website: '',
        },
        type: 'personnel',
      };

      const result = state.addCollaborator(collab, mockApplicantToken);

      expect(result.sections.collaborators.list[0]).to.deep.include(collab);
      expect(result.sections.collaborators.list[0].id).to.not.be.empty;
      expect(result.sections.collaborators.meta.status).to.eq('COMPLETE');

      const collab2: Collaborator = {
        meta: {
          errorsList: [],
          status: 'COMPLETE',
        },
        info: {
          firstName: 'Bashar1',
          lastName: 'Allabadi2',
          googleEmail: 'bashar@example.com',
          primaryAffiliation: 'OICR',
          institutionEmail: 'adsa11@example.com',
          middleName: '',
          positionTitle: 'Manager',
          suffix: '',
          title: '',
          displayName: '',
          website: '',
        },
        type: 'personnel',
      };
      try {
        state.addCollaborator(collab, mockApplicantToken);
      } catch (err) {
        if (err instanceof ConflictError) {
          return true;
        }
      }
      throw new Error('test failed expected an error');
    });

    it('3) should check collaborator primary affiliation', () => {
      const app: Application = cloneDeep({
        ...newApplication1,
        appId: 'DACO-1',
        appNumber: 1,
      }) as Application;
      app.sections.applicant.info.primaryAffiliation = 'ACME';
      const state = new ApplicationStateManager(app);
      const collab: Collaborator = {
        meta: {
          errorsList: [],
          status: 'COMPLETE',
        },
        info: {
          firstName: 'Bashar',
          lastName: 'Allabadi',
          googleEmail: 'bashar@example.com',
          primaryAffiliation: 'OICR',
          institutionEmail: 'adsa@example.com',
          middleName: '',
          positionTitle: 'Manager',
          suffix: '',
          title: '',
          displayName: '',
          website: '',
        },
        type: 'personnel',
      };

      try {
        state.addCollaborator(collab, mockApplicantToken);
      } catch (e) {
        expect((e as BadRequest).info.errors[0]).to.include({
          field: 'primaryAffiliation',
          message: 'Primary Affiliation must be the same as the Applicant',
        });
      }

      // add with correct PA
      collab.info.primaryAffiliation = 'ACME';
      const app2 = state.addCollaborator(collab, mockApplicantToken);
      app2.sections.collaborators.list[0].id = 'collab-1';
      expect(app2.sections.collaborators.list[0].meta.status).to.eq('COMPLETE');

      // change applicant PA and observe collaborator goes to incomplete
      const state2 = new ApplicationStateManager(app2);
      const app3 = state2.updateApp(
        {
          sections: {
            applicant: {
              info: {
                primaryAffiliation: 'OICR',
              },
            },
          },
        },
        false,
        { id: '1', role: DacoRole.SUBMITTER },
      );
      expect(app3.sections.collaborators.list[0].meta.status).to.eq('INCOMPLETE');

      // fix the collaborator to match applicant PA again
      collab.id = 'collab-1';
      collab.info.primaryAffiliation = 'OICR';
      const state3 = new ApplicationStateManager(app3);
      const app4 = state3.updateCollaborator(collab, { id: 'user123', role: DacoRole.SUBMITTER });
      expect(app4.sections.collaborators.list[0].meta.status).to.eq('COMPLETE');
    });

    it('4) should change back to sign & submit when changing Primary affiliation in applicant in state SIGN & SUBMIT', () => {
      const filledApp: Application = getReadyToSignApp();
      const state = new ApplicationStateManager(filledApp);
      const collab: Collaborator = {
        meta: {
          errorsList: [],
          status: 'COMPLETE',
        },
        info: {
          firstName: 'Bashar',
          lastName: 'Allabadi',
          googleEmail: 'bashar@example.com',
          primaryAffiliation: 'OICR',
          institutionEmail: 'adsa@example.com',
          middleName: '',
          positionTitle: 'Manager',
          suffix: '',
          title: '',
          displayName: 'Bashar Allabadi',
          website: '',
        },
        type: 'personnel',
      };

      const result = state.addCollaborator(collab, mockApplicantToken);
      result.sections.collaborators.list[0].id = 'collab-1';
      expect(result.state).to.eq('SIGN AND SUBMIT');

      const result2 = new ApplicationStateManager(result).updateApp(
        {
          sections: {
            applicant: {
              info: {
                primaryAffiliation: 'A',
              },
            },
            representative: {
              info: {
                primaryAffiliation: 'A',
              },
            },
          },
        },
        false,
        { id: '1', role: DacoRole.SUBMITTER },
      );

      expect(result2.state).to.eq('DRAFT');

      // fix the collaborator to match applicant PA again
      collab.id = 'collab-1';
      collab.info.primaryAffiliation = 'A';
      const stateMgr = new ApplicationStateManager(result2);
      const app4 = stateMgr.updateCollaborator(collab, { id: 'user123', role: DacoRole.SUBMITTER });
      expect(app4.sections.collaborators.list[0].meta.status).to.eq('COMPLETE');
      expect(app4.state).to.eq('SIGN AND SUBMIT');
    });
  });

  it('should change to sign & submit', () => {
    const filledApp: Application = getReadyToSignApp();
  });

  it('should change to review', () => {
    const filledApp: Application = getAppInReview();
  });

  it('should request revision for section', () => {
    const app: Application = getAppInReview();
    const state = new ApplicationStateManager(app);
    const updated = state.updateApp(
      {
        state: 'REVISIONS REQUESTED',
        revisionRequest: {
          applicant: {
            requested: true,
            details: 'Please provide more accurate address',
          },
          representative: {
            requested: true,
            details: 'asdasd',
          },
          projectInfo: {
            requested: false,
            details: '',
          },
          collaborators: {
            requested: false,
            details: '',
          },
          ethicsLetter: {
            requested: true,
            details: 'Ethics approval letter is not signed',
          },
          signature: {
            requested: true,
            details: 'signature need to be signed',
          },
          general: {
            requested: true,
            details: 'Some generic comment',
          },
        },
      },
      true,
      { id: '1', role: DacoRole.ADMIN },
    );

    const userApp = state.prepareApplicationForUser(false);
    expect(userApp.sections.representative.meta.status).to.eq('REVISIONS REQUESTED');
  });

  it('should change to sign and submit when revisions requested on signature section only', () => {
    const app: Application = getAppInReview();
    const state = new ApplicationStateManager(app);
    const updated = state.updateApp(
      {
        state: 'REVISIONS REQUESTED',
        revisionRequest: {
          applicant: {
            requested: false,
            details: '',
          },
          representative: {
            requested: false,
            details: '',
          },
          projectInfo: {
            requested: false,
            details: '',
          },
          collaborators: {
            requested: false,
            details: '',
          },
          ethicsLetter: {
            requested: false,
            details: '',
          },
          signature: {
            requested: true,
            details: 'signature needs to be signed',
          },
          general: {
            requested: false,
            details: '',
          },
        },
      },
      true,
      { id: '1', role: DacoRole.ADMIN },
    );

    const userApp = state.prepareApplicationForUser(false);
    expect(userApp.sections.signature.meta.status).to.eq('REVISIONS REQUESTED');
    expect(userApp.state).to.eq('SIGN AND SUBMIT');
  });

  it('should transition an approved app to PAUSED state', () => {
    const app: Application = getApprovedApplication();
    app.approvedAtUtc = moment.utc(new Date()).subtract(380, 'days').toDate();
    const state = new ApplicationStateManager(app);
    const systemUser = { id: 'DACO-SYSTEM-1', role: DacoRole.SYSTEM };
    state.updateApp(
      { state: 'PAUSED', pauseReason: PauseReason.PENDING_ATTESTATION },
      false,
      systemUser,
    );
    const userApp = state.prepareApplicationForUser(true);

    expect(userApp.state).to.eq('PAUSED');
    expect(userApp.pauseReason).to.not.be.undefined;
    expect(userApp.pauseReason).to.eq('PENDING ATTESTATION');
    expect(userApp.approvedAtUtc.toDateString()).to.eq(app.approvedAtUtc.toDateString());
    expect(userApp.searchValues).to.include('PAUSED');
  });

  it('should not pause a non-approved app', () => {
    const app: Application = getAppInRevisionRequested();
    const state = new ApplicationStateManager(app);
    const systemUser = { id: 'DACO-SYSTEM-1', role: DacoRole.SYSTEM };
    state.updateApp(
      { state: 'PAUSED', pauseReason: PauseReason.PENDING_ATTESTATION },
      false,
      systemUser,
    );
    const userApp = state.prepareApplicationForUser(true);

    expect(userApp.state).to.eq('REVISIONS REQUESTED');
    expect(userApp.pauseReason).to.be.undefined;
    expect(userApp.searchValues).to.not.include('PAUSED');
  });

  it('should not modify an app already in PAUSED state', () => {
    const app: Application = getPausedApplication();
    const state = new ApplicationStateManager(app);
    expect(app.state).to.eq('PAUSED');
    const systemUser = { id: 'DACO-SYSTEM-1', role: DacoRole.SYSTEM };
    state.updateApp(
      { state: 'PAUSED', pauseReason: PauseReason.PENDING_ATTESTATION },
      false,
      systemUser,
    );
    const userApp = state.prepareApplicationForUser(true);

    expect(userApp.state).to.eq('PAUSED');
    expect(userApp.pauseReason).to.eq('PENDING ATTESTATION');
  });

  it('should not PAUSE an app with an invalid ADMIN pauseReason', () => {
    const app: Application = getApprovedApplication();
    const state = new ApplicationStateManager(app);
    const systemUser = { id: 'DACO-SYSTEM-1', role: DacoRole.ADMIN };

    expect(() =>
      state.updateApp(
        { state: 'PAUSED', pauseReason: 'Invalid pause reason' as PauseReason },
        false,
        systemUser,
      ),
    ).to.throw(BadRequest, 'Invalid pause reason');
    const userApp = state.prepareApplicationForUser(false);
    expect(userApp.state).to.eq('APPROVED');
    expect(userApp.pauseReason).to.be.undefined;
  });

  it('should be able to attest a PAUSED application', () => {
    const app: Application = getPausedApplication();
    const state = new ApplicationStateManager(app);
    const user = { id: 'Mlle Submitter', role: DacoRole.SUBMITTER };
    const beforeApp = state.prepareApplicationForUser(false);
    expect(beforeApp.isAttestable).to.be.true;
    state.updateApp(
      {
        isAttesting: true,
      },
      false,
      user,
    );
    const userApp = state.prepareApplicationForUser(false);
    expect(userApp.state).to.eq('APPROVED');
    expect(userApp.attestedAtUtc).to.not.eq(undefined);
    expect(isDate(userApp.attestedAtUtc)).to.be.true;
    expect(userApp.isAttestable).to.be.false;
    // NOTE: when an app is transitioned from PAUSED to APPROVED, the pauseReason is deleted
    // in practice the app is refetched from the db after an update and would return null for this field
    expect(userApp.pauseReason).to.be.undefined;
  });

  it('should be able to attest an APPROVED application in the attestation period', () => {
    const app: Application = getApprovedApplication();
    const mocked = appWithMockedAttestationDate(app, 10);
    const state = new ApplicationStateManager(mocked);
    const user = { id: 'Mlle Submitter', role: DacoRole.SUBMITTER };
    const beforeApp = state.prepareApplicationForUser(false);
    expect(beforeApp.isAttestable).to.be.true;
    state.updateApp(
      {
        isAttesting: true,
      },
      false,
      user,
    );
    const userApp = state.prepareApplicationForUser(false);
    expect(userApp.state).to.eq('APPROVED');
    expect(userApp.attestedAtUtc).to.not.eq(undefined);
    expect(isDate(userApp.attestedAtUtc)).to.be.true;
    expect(userApp.isAttestable).to.be.false;
  });

  it('a non-PAUSED or non-APPROVED application should not be attestable', () => {
    const app: Application = getAppInRevisionRequested();
    const state = new ApplicationStateManager(app);
    const beforeApp = state.prepareApplicationForUser(false);
    expect(beforeApp.isAttestable).to.be.false;
  });

  it('should not be able to attest to an APPROVED application that is not in the attestation period', () => {
    const app: Application = getApprovedApplication();
    const state = new ApplicationStateManager(app);
    const user = { id: 'Mlle Submitter', role: DacoRole.SUBMITTER };
    const beforeApp = state.prepareApplicationForUser(false);
    expect(beforeApp.isAttestable).to.be.false;
    expect(() =>
      state.updateApp(
        {
          isAttesting: true,
        },
        false,
        user,
      ),
    ).to.throw(Error, 'Application is not attestable');

    const userApp = state.prepareApplicationForUser(false);
    expect(userApp.attestedAtUtc).to.eq(undefined);
  });

  it('should not be able to attest an application that has already been attested', () => {
    const app: Application = getApprovedApplication();
    app.attestedAtUtc = new Date();
    const state = new ApplicationStateManager(app);
    const user = { id: 'Mlle Submitter', role: DacoRole.SUBMITTER };
    const beforeApp = state.prepareApplicationForUser(false);
    expect(beforeApp.isAttestable).to.be.false;
    expect(() =>
      state.updateApp(
        {
          isAttesting: true,
        },
        false,
        user,
      ),
    ).to.throw(Error, 'Application is not attestable');
  });

  it('should not attest with an invalid request body', () => {
    const app: Application = getPausedApplication();
    const state = new ApplicationStateManager(app);
    const user = { id: 'Mlle Submitter', role: DacoRole.SUBMITTER };
    const beforeApp = state.prepareApplicationForUser(false);
    expect(beforeApp.isAttestable).to.be.true;

    state.updateApp(
      {
        isAttesting: false,
      },
      false,
      user,
    );

    const userApp = state.prepareApplicationForUser(false);
    expect(userApp.state).to.eq('PAUSED');
    expect(userApp.attestedAtUtc).to.eq(undefined);
  });

  it('should not allow a non-submitter to attest', () => {
    const app: Application = getApprovedApplication();
    const mockedApp = appWithMockedAttestationDate(app, 15);
    const state = new ApplicationStateManager(mockedApp);
    const user = { id: 'Mme Admin', role: DacoRole.ADMIN };
    const beforeApp = state.prepareApplicationForUser(false);
    expect(beforeApp.isAttestable).to.be.true;
    expect(() =>
      state.updateApp(
        {
          isAttesting: true,
        },
        false,
        user,
      ),
    ).to.throw(Error, 'Only submitters can attest an application.');
    const userApp = state.prepareApplicationForUser(false);
    expect(userApp.attestedAtUtc).to.eq(undefined);
  });

  function verifyRenewedSectionsStatus(
    renewalApp: Partial<Application>,
    sourceApp: Application,
  ): void {
    expect(isEqual(renewalApp?.sections?.applicant, sourceApp.sections?.applicant)).to.be.true;
    expect(isEqual(renewalApp?.sections?.representative, sourceApp.sections?.representative)).to.be
      .true;
    expect(isEqual(renewalApp?.sections?.collaborators, sourceApp.sections?.collaborators)).to.be
      .true;
    expect(isEqual(renewalApp?.sections?.projectInfo, sourceApp.sections?.projectInfo)).to.be.true;
    expect(isEqual(renewalApp?.sections?.ethicsLetter, sourceApp.sections?.ethicsLetter)).to.be
      .true;

    expect(get(renewalApp, 'sections.appendices.meta.status')).to.eq('PRISTINE');
    expect(
      every(get(renewalApp, 'sections.appendices.agreements'), (ag: AgreementItem) => !ag.accepted),
    ).to.be.true;
    expect(get(renewalApp, 'sections.appendices.meta.lastUpdatedAtUtc')).to.be.undefined;
    expect(get(renewalApp, 'sections.dataAccessAgreement.meta.status')).to.eq('PRISTINE');
    expect(
      every(
        get(renewalApp, 'sections.dataAccessAgreement.agreements'),
        (ag: AgreementItem) => !ag.accepted,
      ),
    ).to.be.true;
    expect(get(renewalApp, 'sections.dataAccessAgreement.meta.lastUpdatedAtUtc')).to.be.undefined;
    expect(get(renewalApp, 'sections.signature.meta.status')).to.eq('DISABLED');
    expect(get(renewalApp, 'sections.signature.meta.lastUpdatedAtUtc')).to.be.undefined;
    expect(renewalApp.sourceAppId).to.eq(sourceApp.appId);
    expect(sourceApp.renewalAppId).to.eq(renewalApp.appId);
    expect(renewalApp.isRenewal).to.be.true;
    expect(renewalApp.renewalPeriodEndDateUtc).to.not.be.undefined;
    expect(renewalApp.state).to.eq('DRAFT');
  }

<<<<<<< HEAD
  it('should create a renewal app from an existing application', () => {
    const app = getApprovedApplication();
    const renewalApp = renewalApplication(mockApplicantToken as UserIdentity, app);
    verifyRenewedSectionsStatus(renewalApp, app);
=======
  it('should expire an APPROVED app that has reached its expiry date', () => {
    const app = getApprovedApplication();
    app.expiresAtUtc = new Date();
    const stateManager = new ApplicationStateManager(app);
    const user = { id: 'System User', role: DacoRole.SYSTEM };
    stateManager.updateApp({ state: 'EXPIRED' }, false, user);
    const viewableApp = stateManager.prepareApplicationForUser(false);

    expect(viewableApp.state).to.eq('EXPIRED');
  });

  it('should expire a PAUSED app that has reached its expiry date', () => {
    const app = getPausedApplication();
    app.expiresAtUtc = new Date();
    const stateManager = new ApplicationStateManager(app);
    const user = { id: 'System User', role: DacoRole.SYSTEM };
    stateManager.updateApp({ state: 'EXPIRED' }, false, user);
    const viewableApp = stateManager.prepareApplicationForUser(false);

    expect(viewableApp.state).to.eq('EXPIRED');
  });

  it('should not allow a non-SYSTEM actor to expire an app', () => {
    const app = getPausedApplication();
    app.expiresAtUtc = new Date();
    const stateManager = new ApplicationStateManager(app);
    const user = { id: 'Admin User', role: DacoRole.ADMIN };

    expect(() => stateManager.updateApp({ state: 'EXPIRED' }, true, user)).to.throw(
      Forbidden,
      'Users cannot expire an application.',
    );
  });

  it('should not expire an app that has not reached its expiry date', () => {
    const app = getPausedApplication();
    const stateManager = new ApplicationStateManager(app);
    const user = { id: 'System User', role: DacoRole.SYSTEM };

    expect(() => stateManager.updateApp({ state: 'EXPIRED' }, true, user)).to.throw(
      Error,
      'Application has not reached expiry date.',
    );
>>>>>>> 1861d837
  });
});

export function getReadyToSignApp() {
  const app: Application = cloneDeep({
    ...newApplication1,
    appId: 'DACO-2341',
    appNumber: 1,
  }) as Application;
  const updatePart: UpdateApplication['sections'] = pick(cloneDeep(app), 'sections').sections;
  checkIsDefined(updatePart.applicant).info = getRandomInfo();
  checkIsDefined(updatePart.applicant).address = getAddress();
  checkIsDefined(updatePart.representative).address = getAddress();
  checkIsDefined(updatePart.representative).info = omit(getRandomInfo(), 'googleEmail');
  checkIsDefined(updatePart.dataAccessAgreement).agreements.forEach((ag) => (ag.accepted = true));
  checkIsDefined(updatePart.appendices).agreements.forEach((ag) => (ag.accepted = true));
  checkIsDefined(updatePart.ethicsLetter).declaredAsRequired = false;
  const exactly100words =
    'Lorem ipsum dolor sit amet, consectetur adipiscing elit. Vestibulum in ex tellus. Vestibulum blandit egestas pharetra. Proin porttitor hendrerit ligula. Aliquam mattis in elit nec dictum. Nam ante neque, cursus ac tortor sit amet, faucibus lacinia metus. Integer vestibulum nulla mauris, a iaculis nisl auctor et. Suspendisse potenti. Nulla porttitor orci ac sapien feugiat, eu rhoncus ante iaculis. Vestibulum id neque sit amet mauris molestie dictum in sit amet odio. Integer mattis enim non ultrices aliquet. Aenean maximus leo lacus, in fringilla ex suscipit eget. Nam felis dolor, bibendum et lobortis sit amet, sodales eu orci. Nunc at elementum ex.';
  updatePart.projectInfo = {
    aims: exactly100words,
    background: exactly100words,
    methodology: exactly100words,
    summary: exactly100words,
    title: 'title title title',
    website: 'http://www.institutionWebsite.web',
    publicationsURLs: ['http://www.website.web', 'http://abcd.efg.ca', 'http://hijk.lmnop.qrs'],
  };
  const state = new ApplicationStateManager(app);
  const newState = state.updateApp(
    {
      sections: updatePart,
    },
    false,
    { id: '1', role: DacoRole.SUBMITTER },
  );
  expect(newState.state).to.eq('SIGN AND SUBMIT');
  return newState;
}

export function getAppInReview() {
  const app = getReadyToSignApp();
  const state = new ApplicationStateManager(app);
  const appAfterSign = state.addDocument('12345', 'signed.pdf', 'SIGNED_APP', mockApplicantToken);
  const updatePart: Partial<UpdateApplication> = {
    state: 'REVIEW',
  };
  const state2 = new ApplicationStateManager(appAfterSign);
  const result = state2.updateApp(updatePart, false, { id: '1', role: DacoRole.SUBMITTER });
  expect(result.state).to.eq('REVIEW');
  return result;
}

export function getApprovedApplication() {
  const app = getAppInReview();
  const state = new ApplicationStateManager(app);
  const updatePart: Partial<UpdateApplication> = {
    state: 'APPROVED',
  };
  const result = state.updateApp(updatePart, true, { id: '1', role: DacoRole.ADMIN });
  expect(result.state).to.eq('APPROVED');
  expect(result.approvedAtUtc).to.not.eq(undefined);
  return result;
}

export function getPausedApplication() {
  const app = getApprovedApplication();
  app.approvedAtUtc = moment
    .utc(new Date())
    .subtract(
      stateTestConfig.durations.attestation.count,
      stateTestConfig.durations.attestation.unitOfTime,
    )
    .toDate();
  const state = new ApplicationStateManager(app);
  const updatePart: Partial<UpdateApplication> = {
    state: 'PAUSED',
    pauseReason: PauseReason.PENDING_ATTESTATION,
  };
  const result = state.updateApp(updatePart, false, { id: 'DACO-SYSTEM', role: DacoRole.SYSTEM });
  expect(result.state).to.eq('PAUSED');
  expect(result.approvedAtUtc).to.not.eq(undefined);
  expect(result.pauseReason).to.not.be.undefined;
  expect(result.pauseReason).to.eq(PauseReason.PENDING_ATTESTATION);
  return result;
}

export function getRejectedApplication() {
  const app = getAppInReview();
  const state = new ApplicationStateManager(app);
  const updatePart: Partial<UpdateApplication> = {
    state: 'REJECTED',
    denialReason: 'Your plans to use the data is not accepted.',
  };
  const result = state.updateApp(updatePart, true, { id: '1', role: DacoRole.ADMIN });
  expect(result.state).to.eq('REJECTED');
  expect(result.lastUpdatedAtUtc).to.not.eq(undefined);
  return result;
}

export function getClosedAfterApprovalApplication() {
  const app = getApprovedApplication();
  const state = new ApplicationStateManager(app);
  const updatePart: Partial<UpdateApplication> = {
    state: 'CLOSED',
  };
  const result = state.updateApp(updatePart, true, { id: '1', role: DacoRole.ADMIN });
  expect(result.state).to.eq('CLOSED');
  expect(result.expiresAtUtc).to.not.eq(undefined);
  return result;
}

export function getClosedBeforeApprovalApplication() {
  const app = getReadyToSignApp();
  const state = new ApplicationStateManager(app);
  const updatePart: Partial<UpdateApplication> = {
    state: 'CLOSED',
  };
  const result = state.updateApp(updatePart, false, { id: '1', role: DacoRole.SUBMITTER });
  expect(result.state).to.eq('CLOSED');
  expect(result.expiresAtUtc).to.eq(undefined);
  return result;
}

export function getAppInRevisionRequested() {
  const app = getAppInReview();
  const state = new ApplicationStateManager(app);
  const update: Partial<UpdateApplication> = {
    revisionRequest: {
      applicant: {
        details: `hello hello, did you brush you teeth ? <br/>
                  did you wash your hands <br/>
                  did you comb your hair <br/>
                  hello hello`,
        requested: true,
      },
      ethicsLetter: {
        details: `Problem problem`,
        requested: true,
      },
      projectInfo: {
        details: 'hello... is it me you lookin for',
        requested: true,
      },
      general: {
        details:
          "General Kenobi... hello there, a surprise for sure, but a welcomed one. let's see how it renders",
        requested: true,
      },
    },
    state: 'REVISIONS REQUESTED',
  };
  const result = state.updateApp(update, true, { id: '1', role: DacoRole.ADMIN });
  expect(result.state).to.eq('REVISIONS REQUESTED');
  return result;
}

function getAddress(): Address {
  return {
    building: 'MARS',
    cityAndProvince: 'Toronto, Ontario',
    country: 'Canada',
    postalCode: 'A1B 2C3',
    streetAddress: '555 University street',
  };
}

function getRandomInfo() {
  return {
    firstName: 'Bashar',
    googleEmail: 'bashar@gmail.com',
    displayName: 'Bashar Allabadi',
    institutionEmail: 'bashar@oicr.on.ca',
    website: 'http://www.oicr.on.ca',
    lastName: 'Allabadi',
    middleName: 'ali',
    positionTitle: 'Software developer',
    primaryAffiliation: 'OICR',
    suffix: 'suffix',
    title: 'title',
  };
}<|MERGE_RESOLUTION|>--- conflicted
+++ resolved
@@ -687,12 +687,12 @@
     expect(renewalApp.state).to.eq('DRAFT');
   }
 
-<<<<<<< HEAD
   it('should create a renewal app from an existing application', () => {
     const app = getApprovedApplication();
     const renewalApp = renewalApplication(mockApplicantToken as UserIdentity, app);
     verifyRenewedSectionsStatus(renewalApp, app);
-=======
+   });
+
   it('should expire an APPROVED app that has reached its expiry date', () => {
     const app = getApprovedApplication();
     app.expiresAtUtc = new Date();
@@ -736,7 +736,6 @@
       Error,
       'Application has not reached expiry date.',
     );
->>>>>>> 1861d837
   });
 });
 

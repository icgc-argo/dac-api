--- conflicted
+++ resolved
@@ -1,17 +1,11 @@
 import renderSubmitted from '../emails/submitted';
 import renderNewReview from '../emails/review-new';
 import renderRevisionsEmail from '../emails/revisions-requested';
-<<<<<<< HEAD
-import renderCollaboratorNotifEmail from '../emails/collaborator-notification';
 import renderApprovedEmail from '../emails/application-approved';
-
-import { getAppInReview, getAppInRevisionRequested, getApprovedApplication } from './state.spec';
-=======
 import renderCollaboratorNotificationEmail from '../emails/collaborator-notification';
 import { getAppInReview, getAppInRevisionRequested, getApprovedApplication, getReadyToSignApp } from './state.spec';
 import { Collaborator } from '../domain/interface';
 
->>>>>>> c2913c42
 describe('emails', () => {
   describe('email rendering', () => {
     it('should render submission email', async () => {
@@ -50,21 +44,16 @@
       console.log(email.emailMjml);
     });
 
-<<<<<<< HEAD
-    // it('should render collaborator notification email', async () => {
-    //   const app = getAppInRevisionRequested();
-    //   const email = await renderCollaboratorNotifEmail(app, {
-    //     dataAccessGuide: 'https://www.google.com',
-    //     reviewGuide: '',
-    //     applyingForAccess: '',
-    //   });
-    //   console.log(email.emailMjml);
-    // });
-
     it('should render approved email', async () => {
       const app = getApprovedApplication();
       const email = await renderApprovedEmail(app, {
-=======
+        dataAccessGuide: 'https://www.google.com',
+        reviewGuide: '',
+        applyingForAccess: '',
+      });
+      console.log(email.emailMjml);
+    });
+
     it('should render collaborator notification email', async () => {
       const app = getApprovedApplication();
       const collab: Collaborator = {
@@ -88,7 +77,6 @@
         type: 'personnel'
       };
       const email = await renderCollaboratorNotificationEmail(app, collab, {
->>>>>>> c2913c42
         dataAccessGuide: 'https://www.google.com',
         reviewGuide: '',
         applyingForAccess: '',

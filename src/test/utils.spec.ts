--- conflicted
+++ resolved
@@ -1,12 +1,9 @@
 import { Identity } from '@overture-stack/ego-token-middleware';
 import { expect } from 'chai';
 import moment from 'moment';
-<<<<<<< HEAD
+
 import { cloneDeep } from 'lodash';
-
 import { newApplication } from '../domain/state';
-=======
->>>>>>> 48b513cb
 import { AppConfig } from '../config';
 import { getDaysElapsed, isAttestable, isRenewable } from '../utils/calculations';
 import {

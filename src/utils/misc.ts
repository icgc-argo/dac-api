<<<<<<< HEAD
import { findLast, sortBy, cloneDeep, isArray } from 'lodash';
import { Identity } from '@overture-stack/ego-token-middleware';

import { DacoRole, UpdateAuthor, Application, UpdateEvent } from '../domain/interface';
import { hasDacoSystemScope, hasReviewScope } from '../utils/permissions';
=======
import { findLast, sortBy, uniqBy, cloneDeep, isArray } from 'lodash';
import { Request } from 'express';
import { createCipheriv, randomBytes } from 'crypto';
import moment from 'moment';

import {
  State,
  PersonalInfo,
  ApplicationSummary,
  ColumnHeader,
  Application,
  UpdateEvent,
} from '../domain/interface';
import { search, SearchParams } from '../domain/service/applications/search';
import { IRequest } from '../routes/applications';
import {
  EMAIL_ENCRYPTION_CREDENTIALS_ENCODING,
  DACO_ENCRYPTION_ALGO,
  EMAIL_CONTENT_ENCODING,
  IV_LENGTH,
} from './constants';
>>>>>>> a1ef26b0

export function c<T>(val: T | undefined | null): T {
  if (val === undefined || val === null) {
    throw new Error('value is not defined');
  }
  return val;
}

export function mergeKnown<T>(a: T, b: any) {
  const t = cloneDeep(a);
  _mergeKnown(t, b);
  return t;
}

const _mergeKnown = (a: any, b: any) => {
  // if we are on an object node, traverse it
  Object.keys(a).forEach((k) => {
    if (b[k] === undefined) {
      return;
    }
    // tslint:disable-next-line:no-null-keyword
    if (a[k] == null || typeof a[k] !== 'object') {
      a[k] = b[k];
      return;
    }

    if (isArray(a[k])) {
      a[k] = cloneDeep(b[k]);
      return;
    }

    // a[k] is an object
    if (typeof a[k] == typeof b[k]) {
      _mergeKnown(a[k], b[k]);
    }
  });
};

<<<<<<< HEAD
// TODO: update to handle SYSTEM role
export const getUpdateAuthor: (id: string, isReviewer: boolean) => UpdateAuthor = (
  id,
  isReviewer,
) => ({
  id,
  role: isReviewer ? DacoRole.ADMIN : DacoRole.SUBMITTER,
});

export const getDacoRole: (identity: Identity) => Promise<DacoRole> = async (identity) => {
  const isSystem = await hasDacoSystemScope(identity);
  const isAdmin = await hasReviewScope(identity);
  return isSystem ? DacoRole.SYSTEM : isAdmin ? DacoRole.ADMIN : DacoRole.SUBMITTER;
=======
export const getSearchParams = (req: Request, defaultSort?: string): SearchParams => {
  const query = (req.query.query as string | undefined) || '';
  const states = req.query.states ? ((req.query.states as string).split(',') as State[]) : [];
  const page = Number(req.query.page) || 0;
  const pageSize = Number(req.query.pageSize) || 25;
  const sort = (req.query.sort as string | undefined) || defaultSort;
  const includeStats = Boolean(req.query.includeStats === 'true') || false;
  const sortBy = sort
    ? sort.split(',').map((s) => {
        const sortField = s.trim().split(':');
        return { field: sortField[0].trim(), direction: sortField[1].trim() };
      })
    : [];

  return {
    query,
    states,
    page,
    pageSize,
    sortBy,
    includeStats,
  };
};

export const parseApprovedUser = (userInfo: PersonalInfo, lastUpdatedAtUtc: Date) => ({
  userName: userInfo.displayName,
  openId: userInfo.googleEmail,
  email: userInfo.institutionEmail,
  affiliation: userInfo.primaryAffiliation,
  changed: moment(lastUpdatedAtUtc).format('YYYY-MM-DDTHH:mm'), // simple formatting until value of this field is verified
});

const getApprovedUsers = async (req: Request) => {
  const params: SearchParams = {
    ...getSearchParams(req),
    states: ['APPROVED'] as State[],
    includeCollaborators: true,
    cursorSearch: true,
  };
  const results = await search(params, (req as IRequest).identity);
  return results;
};

export const createDacoCSVFile = async (req: Request) => {
  const results = await getApprovedUsers(req);
  // applicant + collaborators get daco access
  const parsedResults = results.items
    .map((appResult: ApplicationSummary) => {
      const applicantInfo = appResult.applicant.info;
      const applicant = parseApprovedUser(applicantInfo, appResult.lastUpdatedAtUtc);
      const collabs = (appResult.collaborators || []).map((collab) =>
        parseApprovedUser(collab, appResult.lastUpdatedAtUtc),
      );
      return [applicant, ...collabs];
    })
    .flat();

  const fileHeaders: ColumnHeader[] = [
    { accessor: 'userName', name: 'USER NAME' },
    { accessor: 'openId', name: 'OPENID' },
    { accessor: 'email', name: 'EMAIL' },
    { accessor: 'changed', name: 'CHANGED' },
    { accessor: 'affiliation', name: 'AFFILIATION' },
  ];
  const headerRow: string[] = fileHeaders.map((header) => header.name);

  const uniqueApprovedUsers = uniqBy(parsedResults, 'openId').map((row: any) => {
    const dataRow: string[] = fileHeaders.map((header) => {
      // if value is missing, add empty string so the column has content
      return row[header.accessor as string] || '';
    });
    return dataRow.join(',');
  });

  return [headerRow, ...uniqueApprovedUsers].join('\n');
};

export const encrypt: (
  text: string,
  encryptionKey: string,
) => Promise<{ iv: string; content: string }> = async (text, encryptionKey) => {
  try {
    // create IV as a Buffer
    const iv = randomBytes(IV_LENGTH);
    const cipher = createCipheriv(
      DACO_ENCRYPTION_ALGO,
      Buffer.from(encryptionKey, EMAIL_ENCRYPTION_CREDENTIALS_ENCODING),
      iv,
    );
    const encrypted = Buffer.concat([cipher.update(text), cipher.final()]);
    // split into 64-character lines, so -A is not needed in openssl command, apparently can be buggy with longer files
    // https://wiki.openssl.org/index.php/Command_Line_Utilities#Base64_Encoding_Strings
    const encodedContent = encrypted.toString(EMAIL_CONTENT_ENCODING).replace(/(.{64})/g, '$1\n');
    return {
      iv: iv.toString(EMAIL_ENCRYPTION_CREDENTIALS_ENCODING),
      content: encodedContent,
    };
  } catch (err) {
    console.error('Encryption failure: ', err);
    throw new Error('Encryption failure');
  }
>>>>>>> a1ef26b0
};

export const getLastPausedAtDate = (app: Application): Date | undefined => {
  // updates should appear in asc order by date but just ensuring it
  // retrieving the most recent PAUSED event; in future applications could be paused several times
  return findLast(
    sortBy(app.updates, (u) => u.date),
    (update) => update.eventType === UpdateEvent.PAUSED,
  )?.date;
};<|MERGE_RESOLUTION|>--- conflicted
+++ resolved
@@ -1,32 +1,6 @@
-<<<<<<< HEAD
 import { findLast, sortBy, cloneDeep, isArray } from 'lodash';
-import { Identity } from '@overture-stack/ego-token-middleware';
 
-import { DacoRole, UpdateAuthor, Application, UpdateEvent } from '../domain/interface';
-import { hasDacoSystemScope, hasReviewScope } from '../utils/permissions';
-=======
-import { findLast, sortBy, uniqBy, cloneDeep, isArray } from 'lodash';
-import { Request } from 'express';
-import { createCipheriv, randomBytes } from 'crypto';
-import moment from 'moment';
-
-import {
-  State,
-  PersonalInfo,
-  ApplicationSummary,
-  ColumnHeader,
-  Application,
-  UpdateEvent,
-} from '../domain/interface';
-import { search, SearchParams } from '../domain/service/applications/search';
-import { IRequest } from '../routes/applications';
-import {
-  EMAIL_ENCRYPTION_CREDENTIALS_ENCODING,
-  DACO_ENCRYPTION_ALGO,
-  EMAIL_CONTENT_ENCODING,
-  IV_LENGTH,
-} from './constants';
->>>>>>> a1ef26b0
+import { Application, UpdateEvent } from '../domain/interface';
 
 export function c<T>(val: T | undefined | null): T {
   if (val === undefined || val === null) {
@@ -65,125 +39,6 @@
   });
 };
 
-<<<<<<< HEAD
-// TODO: update to handle SYSTEM role
-export const getUpdateAuthor: (id: string, isReviewer: boolean) => UpdateAuthor = (
-  id,
-  isReviewer,
-) => ({
-  id,
-  role: isReviewer ? DacoRole.ADMIN : DacoRole.SUBMITTER,
-});
-
-export const getDacoRole: (identity: Identity) => Promise<DacoRole> = async (identity) => {
-  const isSystem = await hasDacoSystemScope(identity);
-  const isAdmin = await hasReviewScope(identity);
-  return isSystem ? DacoRole.SYSTEM : isAdmin ? DacoRole.ADMIN : DacoRole.SUBMITTER;
-=======
-export const getSearchParams = (req: Request, defaultSort?: string): SearchParams => {
-  const query = (req.query.query as string | undefined) || '';
-  const states = req.query.states ? ((req.query.states as string).split(',') as State[]) : [];
-  const page = Number(req.query.page) || 0;
-  const pageSize = Number(req.query.pageSize) || 25;
-  const sort = (req.query.sort as string | undefined) || defaultSort;
-  const includeStats = Boolean(req.query.includeStats === 'true') || false;
-  const sortBy = sort
-    ? sort.split(',').map((s) => {
-        const sortField = s.trim().split(':');
-        return { field: sortField[0].trim(), direction: sortField[1].trim() };
-      })
-    : [];
-
-  return {
-    query,
-    states,
-    page,
-    pageSize,
-    sortBy,
-    includeStats,
-  };
-};
-
-export const parseApprovedUser = (userInfo: PersonalInfo, lastUpdatedAtUtc: Date) => ({
-  userName: userInfo.displayName,
-  openId: userInfo.googleEmail,
-  email: userInfo.institutionEmail,
-  affiliation: userInfo.primaryAffiliation,
-  changed: moment(lastUpdatedAtUtc).format('YYYY-MM-DDTHH:mm'), // simple formatting until value of this field is verified
-});
-
-const getApprovedUsers = async (req: Request) => {
-  const params: SearchParams = {
-    ...getSearchParams(req),
-    states: ['APPROVED'] as State[],
-    includeCollaborators: true,
-    cursorSearch: true,
-  };
-  const results = await search(params, (req as IRequest).identity);
-  return results;
-};
-
-export const createDacoCSVFile = async (req: Request) => {
-  const results = await getApprovedUsers(req);
-  // applicant + collaborators get daco access
-  const parsedResults = results.items
-    .map((appResult: ApplicationSummary) => {
-      const applicantInfo = appResult.applicant.info;
-      const applicant = parseApprovedUser(applicantInfo, appResult.lastUpdatedAtUtc);
-      const collabs = (appResult.collaborators || []).map((collab) =>
-        parseApprovedUser(collab, appResult.lastUpdatedAtUtc),
-      );
-      return [applicant, ...collabs];
-    })
-    .flat();
-
-  const fileHeaders: ColumnHeader[] = [
-    { accessor: 'userName', name: 'USER NAME' },
-    { accessor: 'openId', name: 'OPENID' },
-    { accessor: 'email', name: 'EMAIL' },
-    { accessor: 'changed', name: 'CHANGED' },
-    { accessor: 'affiliation', name: 'AFFILIATION' },
-  ];
-  const headerRow: string[] = fileHeaders.map((header) => header.name);
-
-  const uniqueApprovedUsers = uniqBy(parsedResults, 'openId').map((row: any) => {
-    const dataRow: string[] = fileHeaders.map((header) => {
-      // if value is missing, add empty string so the column has content
-      return row[header.accessor as string] || '';
-    });
-    return dataRow.join(',');
-  });
-
-  return [headerRow, ...uniqueApprovedUsers].join('\n');
-};
-
-export const encrypt: (
-  text: string,
-  encryptionKey: string,
-) => Promise<{ iv: string; content: string }> = async (text, encryptionKey) => {
-  try {
-    // create IV as a Buffer
-    const iv = randomBytes(IV_LENGTH);
-    const cipher = createCipheriv(
-      DACO_ENCRYPTION_ALGO,
-      Buffer.from(encryptionKey, EMAIL_ENCRYPTION_CREDENTIALS_ENCODING),
-      iv,
-    );
-    const encrypted = Buffer.concat([cipher.update(text), cipher.final()]);
-    // split into 64-character lines, so -A is not needed in openssl command, apparently can be buggy with longer files
-    // https://wiki.openssl.org/index.php/Command_Line_Utilities#Base64_Encoding_Strings
-    const encodedContent = encrypted.toString(EMAIL_CONTENT_ENCODING).replace(/(.{64})/g, '$1\n');
-    return {
-      iv: iv.toString(EMAIL_ENCRYPTION_CREDENTIALS_ENCODING),
-      content: encodedContent,
-    };
-  } catch (err) {
-    console.error('Encryption failure: ', err);
-    throw new Error('Encryption failure');
-  }
->>>>>>> a1ef26b0
-};
-
 export const getLastPausedAtDate = (app: Application): Date | undefined => {
   // updates should appear in asc order by date but just ensuring it
   // retrieving the most recent PAUSED event; in future applications could be paused several times

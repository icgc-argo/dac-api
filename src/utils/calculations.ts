--- conflicted
+++ resolved
@@ -85,16 +85,15 @@
   return now.isBetween(expiryPeriodStart, expiryPeriodEnd);
 };
 
-<<<<<<< HEAD
 export const cannotReviseRenewal = (currentApp: Application): boolean => {
   const today = moment.utc().startOf('day');
   return currentApp.isRenewal && moment(currentApp?.renewalPeriodEndDateUtc).isBefore(today);
-=======
+};
+
 export const isExpirable: (currentApp: Application) => boolean = (currentApp) => {
   if (!['APPROVED', 'PAUSED'].includes(currentApp.state)) {
     return false;
   }
   const today = moment.utc().endOf('day');
   return moment.utc(currentApp.expiresAtUtc).isBefore(today);
->>>>>>> ca72793b
 };
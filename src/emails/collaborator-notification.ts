--- conflicted
+++ resolved
@@ -29,19 +29,11 @@
   return { html: htmlOutput.html, emailMjml };
 }
 
-<<<<<<< HEAD
-function messageBody(app: Application, collaboratorInfo: PersonalInfo) {
+function messageBody(app: Application, recipient: PersonalInfo) {
   return  `
     ${textParagraphSection(`You have been granted access to ICGC Controlled Data, as requested by the Principal Investigator of your project on the following application. <strong>Kindly note, it may take up to 24 hours for authorization to take effect.</strong>`, { padding: '0px 0px 20px 0px' })}
     ${appInfoBox(app, 'Approved on', app.approvedAtUtc, false)}
-    ${approvalDetailsBox(app, collaboratorInfo.googleEmail)}
-=======
-function messageBody(app: Application, recipient: PersonalInfo) {
-  return  `
-    ${textParagraphSection(`You have been granted access to ICGC Controlled Data, as requested by the Principal Investigator of your project on the following application.<strong>Kindly note, it may take up to 24 hours for authorization to take effect.</strong>`, { padding: '0px 0px 20px 0px' })}
-    ${appInfoBox(app, 'Approved on', false)}
-    ${approvalDetailsBox(app, recipient)}
->>>>>>> c2913c42
+    ${approvalDetailsBox(app, recipient.googleEmail)}
     ${textParagraphSection(`Please note that access to ICGC Controlled Data remains conditional upon respecting the terms and conditions of the <a href="#"> Data Access Agreement</a>, particularly regarding (but not limited to) the publication moratorium and re-identification of research participants.`, { padding: '0px 0px 20px 0px' })}
     ${textParagraphSection(`The length of the access period is two years starting from the date of approval. At the end of the 2-years period, your Principal Investigator can renew your access.`, { padding: '0px 0px 20px 0px' })}
     ${textParagraphSection(`Next Steps:`, {  padding: '0px 0px 2px 0px', 'font-weight': 'bold'  })}

--- conflicted
+++ resolved
@@ -19,13 +19,8 @@
         title: info.title,
       },
       closureData: {
-<<<<<<< HEAD
-        guideLink: config.email.links.applyingForAccess,
-        guideText: 'Help Guides for Applying for Access',
-=======
         guideLink: config.email.links.revisionsRequestedGuide,
         guideText: 'Help Guides for Requested Revisions',
->>>>>>> c48fe28e
       },
     },
     'Your Application has been Reopened for Revisions',
@@ -91,11 +86,7 @@
                   <td class="revisions-tbl-header" style="width:185px">Application Section</td>
                   <td class="revisions-tbl-header" style="width:354px">Requested Revisions</td>
                 </tr>
-<<<<<<< HEAD
                 ${orderedRevisions
-=======
-                ${Object.keys(app.revisionRequest)
->>>>>>> c48fe28e
                   .map((r: string) => {
                     const sectionName = r as keyof Application['revisionRequest'];
                     if (

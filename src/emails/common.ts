--- conflicted
+++ resolved
@@ -175,7 +175,6 @@
   const applicantInfo = app.sections.applicant.info;
   const applicantName = getApplicantName(app.sections.applicant.info);
   return infoBox(app, [{
-<<<<<<< HEAD
       label: 'Application #',
       value: app.appId
     }, {
@@ -189,20 +188,6 @@
       value: formatDate(dateValue || app.submittedAtUtc),
     },
   ], isLastChild);
-=======
-    label: 'Application #',
-    value: app.appId
-  }, {
-    label: 'Applicant',
-    value: applicantName
-  }, {
-    label: 'Institution',
-    value: applicantInfo.primaryAffiliation,
-  }, {
-    label: dateText || 'Submitted on',
-    value: formatDate(app.submittedAtUtc),
-  }, ], isLastChild);
->>>>>>> c2913c42
 }
 
 export function formatDate(d: Date) {
@@ -253,21 +238,13 @@
   `;
 }
 
-<<<<<<< HEAD
 export function approvalDetailsBox(app: Application, accessEmail: string) {
-=======
-export function approvalDetailsBox(app: Application, recipient: PersonalInfo) {
->>>>>>> c2913c42
   const data = [{
     label: 'Title of Project',
     value: app.sections.projectInfo.title
   }, {
     label: 'Access Email',
-<<<<<<< HEAD
     value: accessEmail,
-=======
-    value: recipient.googleEmail,
->>>>>>> c2913c42
   }, {
     label: 'Access Expiry Date',
     value: formatDate(app.expiresAtUtc),

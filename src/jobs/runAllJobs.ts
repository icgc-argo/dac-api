--- conflicted
+++ resolved
@@ -28,11 +28,6 @@
       emailClient,
     );
     const pausedAppReport = await runPauseAppsCheck(currentDate, emailClient, user);
-<<<<<<< HEAD
-    // TODO: const expiryNotification1Report
-    // TODO: const expiryNotification2Report
-    const expiringAppsReport = await runExpiringAppsCheck(currentDate, emailClient, user);
-=======
     const firstExpiryNotificationReport = await firstExpiryNotificationCheck(
       currentDate,
       emailClient,
@@ -41,8 +36,7 @@
       currentDate,
       emailClient,
     );
-    // TODO: const expiredAppsReport
->>>>>>> f84cfa88
+    const expiringAppsReport = await runExpiringAppsCheck(currentDate, emailClient, user);
     // TODO: const closedAppsReport
     const approvedUsersEmailReport = await approvedUsersEmail(emailClient);
     // define report to collect all affected appIds
@@ -61,15 +55,9 @@
       attestationNotifications: attestationNotificationReport,
       pausedApps: pausedAppReport,
       // TODO: implement expiry/renewal jobs. Add to report
-<<<<<<< HEAD
-      expiryNotifications1: getReportToBeImplemented('FIRST EXPIRY NOTIFICATIONS'),
-      expiryNotifications2: getReportToBeImplemented('SECOND EXPIRY NOTIFICATIONS'),
-      expiredApps: expiringAppsReport,
-=======
       expiryNotifications1: firstExpiryNotificationReport,
       expiryNotifications2: secondExpiryNotificationReport,
-      expiredApps: getReportToBeImplemented('EXPIRING APPLICATIONS'),
->>>>>>> f84cfa88
+      expiredApps: expiringAppsReport,
       closedApps: getReportToBeImplemented('CLOSING EXPIRED APPLICATIONS'),
       approvedUsers: approvedUsersEmailReport,
     };

--- conflicted
+++ resolved
@@ -18,11 +18,8 @@
  */
 import * as dotenv from 'dotenv';
 import moment from 'moment';
-<<<<<<< HEAD
-=======
+
 import logger from './logger';
-
->>>>>>> 10839559
 import { c } from './utils/misc';
 
 let currentConfig: AppConfig;
